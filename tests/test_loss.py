--- conflicted
+++ resolved
@@ -79,9 +79,8 @@
         loss_onehot = soft_cross_entropy(input, target_onehot, weight=weights, reduction=reduction)
         loss_reference = F.cross_entropy(input, target_indices, weight=weights, reduction=reduction, ignore_index=-1)
 
-<<<<<<< HEAD
-        torch.testing.assert_allclose(loss_indices, loss_onehot)
-        torch.testing.assert_allclose(loss_indices, loss_reference)
+        torch.testing.assert_close(loss_indices, loss_onehot)
+        torch.testing.assert_close(loss_indices, loss_reference)
 
 
 class TestDiceLoss:
@@ -133,8 +132,4 @@
                              batch=batch,
                              ignore_absent_classes=ignore_absent_classes)
         loss = dice_loss(incorrect_input, target)
-        torch.testing.assert_close(loss, torch.tensor(1.0))
-=======
-        torch.testing.assert_close(loss_indices, loss_onehot)
-        torch.testing.assert_close(loss_indices, loss_reference)
->>>>>>> cad5797d
+        torch.testing.assert_close(loss, torch.tensor(1.0))