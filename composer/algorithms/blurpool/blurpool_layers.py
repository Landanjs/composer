# Copyright 2022 MosaicML Composer authors
# SPDX-License-Identifier: Apache-2.0

# type: ignore
from typing import Optional

import numpy as np
import torch
import torch.nn as nn
import torch.nn.functional as F
from torch.nn.common_types import _size_2_t


def _default_2d_filter():
    default_filter = torch.tensor([[[
        [1, 2, 1],
        [2, 4, 2],
        [1, 2, 1],
    ]]]) * 1 / 16.0

    return default_filter


def _padding_for_filt_2d_same(filt: torch.Tensor):
    _, _, h, w = filt.shape
    if h % 2 == 0:
        raise IndexError(f"Filter must have odd height; got {h}")
    if w % 2 == 0:
        raise IndexError(f"Filter must have odd width; got {w}")
    return (h // 2, w // 2)


def blur_2d(input: torch.Tensor, stride: _size_2_t = 1, filter: Optional[torch.Tensor] = None) -> torch.Tensor:
    """Apply a spatial low-pass filter.

    Args:
        input (:class:`torch.Tensor`): a 4d tensor of shape NCHW
<<<<<<< HEAD
        stride (int or tuple, optional): stride(s) along H and W axes. If a single value is passed, this
=======
        stride (int | tuple, optional): stride(s) along H and W axes. If a single value is passed, this
>>>>>>> f5f02ed8
            value is used for both dimensions.
        filter (:class:`torch.Tensor`, optional): a 2d or 4d tensor to be cross-correlated with the input tensor
            at each spatial position, within each channel. If 4d, the structure
            is required to be ``(C, 1, kH, kW)`` where ``C`` is the number of
            channels in the input tensor and ``kH`` and ``kW`` are the spatial
            sizes of the filter.

    By default, the filter used is:

    .. code-block:: python

            [1 2 1]
            [2 4 2] * 1/16
            [1 2 1]

    Returns:
        The blurred input
    """
    _, c, h, w = input.shape
    n_in_channels = c

    if filter is None:
        filter = _default_2d_filter()
    if (filter.shape[0] == 1) and (n_in_channels > 1):
        # filt is already a rank 4 tensor
        filter = filter.repeat((n_in_channels, 1, 1, 1))

    _, _, filter_h, filter_w = filter.shape
    padding = _padding_for_filt_2d_same(filter)

    if h + 2 * padding[0] < filter_h:
        return input
    if w + 2 * padding[1] < filter_w:
        return input

    return F.conv2d(input, filter, stride=stride, padding=padding, groups=n_in_channels, bias=None)


def blurmax_pool2d(input: torch.Tensor,
                   kernel_size: Optional[_size_2_t] = None,
                   stride: _size_2_t = 2,
                   padding: _size_2_t = 0,
                   dilation: _size_2_t = 1,
                   ceil_mode: bool = False,
                   filter: Optional[torch.Tensor] = None) -> torch.Tensor:
    """Max-pooling with anti-aliasing.

    This is a nearly drop-in replacement for PyTorch's :func:`~torch.nn.functional.max_pool2d`.
    The only API difference is that the parameter ``return_indices`` is not
    available, because it is ill-defined when using anti-aliasing.

    See the associated `paper <http://proceedings.mlr.press/v97/zhang19a.html>`_
    for more details, experimental results, etc.

    This function can be understood as decoupling the max from the pooling, and
    inserting a low-pass filtering step between the two. Concretely, this
    function computes the max within spatial neighborhoods of shape
    ``kernel_size``, then applies an anti-aliasing filter to smooth the maxes,
    and only then pools according to ``stride``.

    See also: :func:`~blur_2d`.

    Args:
        input (:class:`torch.Tensor`): a 4d tensor of shape NCHW
<<<<<<< HEAD
        kernel_size (int or tuple, optional): size(s) of the spatial neighborhoods over which to pool.
            This is mostly commonly 2x2. If only a scalar ``s`` is provided, the
            neighborhood is of size ``(s, s)``. Default: ``(2, 2)``.
        stride (int or tuple, optional): stride(s) along H and W axes. If a single value is passed, this
            value is used for both dimensions. Default: 2.
        padding (int or tuple, optional): implicit zero-padding to use. For the default 3x3 low-pass
            filter, ``padding=1`` (the default) returns output of the same size
            as the input. Default: 0.
        dilation (int or tuple, optional): amount by which to "stretch" the pooling region for a given
=======
        kernel_size (int | tuple, optional): size(s) of the spatial neighborhoods over which to pool.
            This is mostly commonly 2x2. If only a scalar ``s`` is provided, the
            neighborhood is of size ``(s, s)``. Default: ``(2, 2)``.
        stride (int | tuple, optional): stride(s) along H and W axes. If a single value is passed, this
            value is used for both dimensions. Default: 2.
        padding (int | tuple, optional): implicit zero-padding to use. For the default 3x3 low-pass
            filter, ``padding=1`` (the default) returns output of the same size
            as the input. Default: 0.
        dilation (int | tuple, optional): amount by which to "stretch" the pooling region for a given
>>>>>>> f5f02ed8
            total size. See :class:`~torch.nn.MaxPool2d`
            for our favorite explanation of how this works. Default: 1.
        ceil_mode (bool): when True, will use ceil instead of floor to compute the output shape. Default: ``False``.
        filter (:class:`torch.Tensor`, optional): a 2d or 4d tensor to be cross-correlated with the input tensor
            at each spatial position, within each channel. If 4d, the structure
            is required to be ``(C, 1, kH, kW)`` where ``C`` is the number of
            channels in the input tensor and ``kH`` and ``kW`` are the spatial
            sizes of the filter.

    By default, the filter used is:

    .. code-block:: python

            [1 2 1]
            [2 4 2] * 1/16
            [1 2 1]

    Returns:
         The blurred and max-pooled input
    """
    if kernel_size is None:
        kernel_size = (2, 2)

    maxs = F.max_pool2d(input,
                        kernel_size=kernel_size,
                        stride=1,
                        padding=padding,
                        dilation=dilation,
                        ceil_mode=ceil_mode)
    return blur_2d(maxs, stride=stride, filter=filter)


class BlurMaxPool2d(nn.Module):
    """This module is a (nearly) drop-in replacement for PyTorch's :class:`~torch.nn.MaxPool2d`, but with an anti-
    aliasing filter applied.

    The only API difference is that the parameter ``return_indices`` is not
    available, because it is ill-defined when using anti-aliasing.

    See the associated `paper <http://proceedings.mlr.press/v97/zhang19a.html>`_
    for more details, experimental results, etc.

    See :func:`~blurmax_pool2d` for details.
    """

    # based on https://pytorch.org/docs/stable/_modules/torch/nn/modules/pooling.html#MaxPool2d # noqa

    def __init__(self,
                 kernel_size: _size_2_t,
                 stride: Optional[_size_2_t] = None,
                 padding: _size_2_t = 0,
                 dilation: _size_2_t = 1,
                 ceil_mode: bool = False):
        super(BlurMaxPool2d, self).__init__()
        self.kernel_size = kernel_size
        self.stride = stride if (stride is not None) else kernel_size
        self.padding = padding
        self.dilation = dilation
        self.ceil_mode = ceil_mode

        # we don't need this as part of state_dict, but making it a buffer
        # ensures that module.cuda(), module.to(), etc work out of the box
        self.register_buffer('filt2d', _default_2d_filter())

    def extra_repr(self) -> str:
        return 'kernel_size={kernel_size}, stride={stride}, padding={padding}' \
            ', dilation={dilation}, ceil_mode={ceil_mode}'.format(
                **self.__dict__)

    def forward(self, input: torch.Tensor):
        return blurmax_pool2d(input,
                              kernel_size=self.kernel_size,
                              stride=self.stride,
                              padding=self.padding,
                              dilation=self.dilation,
                              ceil_mode=self.ceil_mode,
                              filter=self.filt2d)

    @staticmethod
    def from_maxpool2d(module: torch.nn.MaxPool2d, module_index: int):
        return BlurMaxPool2d(kernel_size=module.kernel_size,
                             stride=module.stride,
                             padding=module.padding,
                             dilation=module.dilation,
                             ceil_mode=module.ceil_mode)


class BlurConv2d(nn.Module):
    """This module is a drop-in replacement for PyTorch's :class:`~torch.nn.Conv2d`, but with an anti-aliasing filter
    applied.

    The one new parameter is ``blur_first``. When set to ``True``, the
    anti-aliasing filter is applied before the underlying convolution and
    vice-versa when set to ``False``. This mostly makes a difference when the
    stride is greater than one. In the former case, the only overhead is the
    cost of doing the anti-aliasing operation. In the latter case, the ``Conv2d``
    is applied with a stride of one to the input, and then the
    anti-aliasing is applied with the provided stride to the result. Setting
    the stride of the convolution to ``1`` can greatly increase the computational
    cost. E.g., replacing a stride of ``(2, 2)`` with a stride of ``1`` increases
    the number of operations by a factor of ``(2/1) * (2/1) = 4``. However,
    this approach most closely matches the behavior specified in the paper.

    This module should only be used to replace strided convolutions.

    See the associated `paper <http://proceedings.mlr.press/v97/zhang19a.html>`_
    for more details, experimental results, etc.

    See also: :func:`~blur_2d`.
    """

    # based partially on https://pytorch.org/docs/stable/_modules/torch/nn/modules/conv.html#Conv2d

    def __init__(self,
                 in_channels: int,
                 out_channels: int,
                 kernel_size: _size_2_t,
                 stride: _size_2_t = None,
                 padding: _size_2_t = 0,
                 dilation: _size_2_t = 1,
                 groups: int = 1,
                 bias: bool = True,
                 blur_first: bool = True):

        super(BlurConv2d, self).__init__()
        self.blur_first = blur_first

        if self.blur_first:
            assert stride is not None
            conv_stride = stride
            self.blur_stride = 1
            blur_nchannels = in_channels
        else:
            conv_stride = 1
            self.blur_stride = kernel_size if (stride is None) else stride
            blur_nchannels = out_channels

        self.conv = torch.nn.Conv2d(in_channels=in_channels,
                                    out_channels=out_channels,
                                    kernel_size=kernel_size,
                                    stride=conv_stride,
                                    padding=padding,
                                    dilation=dilation,
                                    groups=groups,
                                    bias=bias)

        # this is the full 4d tensor we want; materialize it once, instead
        # of just-in-time during forward; we can do this in this class but
        # not the others because we know in_channels during __init__
        filt = _default_2d_filter().repeat(blur_nchannels, 1, 1, 1)
        self.register_buffer('blur_filter', filt)

    def forward(self, input: torch.Tensor):
        if self.blur_first:
            # blur in place, then apply (probably strided) conv
            # this is roughly the same number of flops as just applying
            # the original conv (though has some memory bandwidth cost)
            blurred = blur_2d(input, filter=self.blur_filter, stride=self.blur_stride)
            return self.conv.forward(blurred)
        else:
            # apply conv with stride of 1, then blur and (probably) downsample;
            # this is much more costly than a strided conv, at least in the
            # compute-bound regime
            activations = self.conv.forward(input)
            return blur_2d(activations, filter=self.blur_filter, stride=self.blur_stride)

    @staticmethod
    def from_conv2d(module: torch.nn.Conv2d, module_index: int = -1, blur_first: bool = True):
        has_bias = module.bias is not None and module.bias is not False
        blurconv = BlurConv2d(in_channels=module.in_channels,
                              out_channels=module.out_channels,
                              kernel_size=module.kernel_size,
                              stride=module.stride,
                              padding=module.padding,
                              dilation=module.dilation,
                              groups=module.groups,
                              bias=has_bias,
                              blur_first=blur_first)

        with torch.no_grad():
            blurconv.conv.weight.copy_(module.weight)
            if has_bias:
                blurconv.conv.bias.copy_(module.bias)

        return blurconv


class BlurPool2d(nn.Module):
    """This module just calls :func:`~blur_2d` in ``forward`` using the provided arguments."""

    def __init__(self, stride: _size_2_t = 2, padding: _size_2_t = 1) -> None:
        super(BlurPool2d, self).__init__()
        self.stride = stride
        self.padding = padding
        self.register_buffer('filt2d', _default_2d_filter())

    def forward(self, input: torch.Tensor):
        return blur_2d(input, stride=self.stride, filter=self.filt2d)<|MERGE_RESOLUTION|>--- conflicted
+++ resolved
@@ -35,11 +35,7 @@
 
     Args:
         input (:class:`torch.Tensor`): a 4d tensor of shape NCHW
-<<<<<<< HEAD
-        stride (int or tuple, optional): stride(s) along H and W axes. If a single value is passed, this
-=======
         stride (int | tuple, optional): stride(s) along H and W axes. If a single value is passed, this
->>>>>>> f5f02ed8
             value is used for both dimensions.
         filter (:class:`torch.Tensor`, optional): a 2d or 4d tensor to be cross-correlated with the input tensor
             at each spatial position, within each channel. If 4d, the structure
@@ -104,17 +100,6 @@
 
     Args:
         input (:class:`torch.Tensor`): a 4d tensor of shape NCHW
-<<<<<<< HEAD
-        kernel_size (int or tuple, optional): size(s) of the spatial neighborhoods over which to pool.
-            This is mostly commonly 2x2. If only a scalar ``s`` is provided, the
-            neighborhood is of size ``(s, s)``. Default: ``(2, 2)``.
-        stride (int or tuple, optional): stride(s) along H and W axes. If a single value is passed, this
-            value is used for both dimensions. Default: 2.
-        padding (int or tuple, optional): implicit zero-padding to use. For the default 3x3 low-pass
-            filter, ``padding=1`` (the default) returns output of the same size
-            as the input. Default: 0.
-        dilation (int or tuple, optional): amount by which to "stretch" the pooling region for a given
-=======
         kernel_size (int | tuple, optional): size(s) of the spatial neighborhoods over which to pool.
             This is mostly commonly 2x2. If only a scalar ``s`` is provided, the
             neighborhood is of size ``(s, s)``. Default: ``(2, 2)``.
@@ -124,7 +109,6 @@
             filter, ``padding=1`` (the default) returns output of the same size
             as the input. Default: 0.
         dilation (int | tuple, optional): amount by which to "stretch" the pooling region for a given
->>>>>>> f5f02ed8
             total size. See :class:`~torch.nn.MaxPool2d`
             for our favorite explanation of how this works. Default: 1.
         ceil_mode (bool): when True, will use ceil instead of floor to compute the output shape. Default: ``False``.
