--- conflicted
+++ resolved
@@ -240,11 +240,7 @@
 
     def _apply_batch(self, state: State) -> None:
         """Transform a batch of images using the ColOut augmentation."""
-<<<<<<< HEAD
-        inputs, target = state.batch_pair
-=======
         inputs, target = state.batch
->>>>>>> f5f02ed8
         assert isinstance(inputs, Tensor) and isinstance(target, Tensor), \
             "Inputs and target must be of type torch.Tensor for batch-wise ColOut"
 
