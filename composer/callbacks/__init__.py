--- conflicted
+++ resolved
@@ -6,12 +6,8 @@
 examples for writing your own callbacks at the :class:`~composer.core.callback.Callback` base class.
 """
 from composer.callbacks.callback_hparams import (CallbackHparams, CheckpointSaverHparams, GradMonitorHparams,
-<<<<<<< HEAD
                                                  LossMonitorHparams, LRMonitorHparams, MemoryMonitorHparams,
-                                                 RunDirectoryUploaderHparams, SpeedMonitorHparams)
-=======
-                                                 LRMonitorHparams, MemoryMonitorHparams, SpeedMonitorHparams)
->>>>>>> 4bcda6e5
+                                                 SpeedMonitorHparams)
 from composer.callbacks.checkpoint_saver import CheckpointSaver
 from composer.callbacks.grad_monitor import GradMonitor
 from composer.callbacks.lr_monitor import LRMonitor
