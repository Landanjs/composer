--- conflicted
+++ resolved
@@ -15,18 +15,11 @@
 
 import composer
 from composer.algorithms import AlgorithmHparams, get_algorithm_registry
-<<<<<<< HEAD
 from composer.callbacks import (CallbackHparams, GradMonitorHparams, LossMonitorHparams, LRMonitorHparams,
                                 MemoryMonitorHparams, RunDirectoryUploaderHparams, SpeedMonitorHparams)
-from composer.core.types import JSON, Precision
-from composer.datasets import DataloaderHparams, DatasetHparams
-=======
-from composer.callbacks import (CallbackHparams, GradMonitorHparams, LRMonitorHparams, MemoryMonitorHparams,
-                                RunDirectoryUploaderHparams, SpeedMonitorHparams)
 from composer.core import Precision
 from composer.core.types import JSON
 from composer.datasets import DataLoaderHparams, DatasetHparams
->>>>>>> 8ed63799
 from composer.datasets.dataset_registry import get_dataset_registry
 from composer.datasets.evaluator import EvaluatorHparams
 from composer.loggers import LoggerDestinationHparams, logger_registry
