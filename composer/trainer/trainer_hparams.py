--- conflicted
+++ resolved
@@ -15,13 +15,8 @@
 
 import composer
 from composer.algorithms import AlgorithmHparams, get_algorithm_registry
-<<<<<<< HEAD
 from composer.callbacks import (CallbackHparams, GradMonitorHparams, LossMonitorHparams, LRMonitorHparams,
-                                MemoryMonitorHparams, RunDirectoryUploaderHparams, SpeedMonitorHparams)
-=======
-from composer.callbacks import (CallbackHparams, GradMonitorHparams, LRMonitorHparams, MemoryMonitorHparams,
-                                SpeedMonitorHparams)
->>>>>>> 4bcda6e5
+                                MemoryMonitorHparams, SpeedMonitorHparams)
 from composer.core import Precision
 from composer.core.types import JSON
 from composer.datasets import DataLoaderHparams, DatasetHparams
@@ -98,11 +93,7 @@
     "lr_monitor": LRMonitorHparams,
     "grad_monitor": GradMonitorHparams,
     "memory_monitor": MemoryMonitorHparams,
-<<<<<<< HEAD
-    "run_directory_uploader": RunDirectoryUploaderHparams,
     "loss_monitor": LossMonitorHparams,
-=======
->>>>>>> 4bcda6e5
 }
 
 device_registry = {
