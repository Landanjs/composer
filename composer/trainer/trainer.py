# Copyright 2022 MosaicML Composer authors
# SPDX-License-Identifier: Apache-2.0

"""Train models."""

from __future__ import annotations

import contextlib
import datetime
import itertools
import logging
import os
import pathlib
import re
import time
import warnings
from copy import deepcopy
from typing import Any, Callable, ContextManager, Dict, Iterable, List, Optional, Sequence, TextIO, Tuple, Union, cast

import coolname
import torch
import torch.distributed
import torch.nn as nn
import torch.utils.data
from torch.cuda.amp.grad_scaler import GradScaler
from torch.nn.parallel import DistributedDataParallel
from torch.utils.data import DataLoader, DistributedSampler
from torchmetrics import Metric, MetricCollection

from composer.algorithms import GradientClipping
from composer.callbacks import CheckpointSaver
from composer.core import (Algorithm, Callback, DataSpec, Engine, Evaluator, Event, Precision, State, Time, Timestamp,
                           ensure_data_spec, ensure_evaluator, ensure_time)
from composer.core.precision import get_precision_context
from composer.core.time import TimeUnit
from composer.core.types import Batch, BreakEpochException, PyTorchScheduler, TrainerMode
from composer.loggers import Logger, LoggerDestination, LogLevel, ProgressBarLogger
from composer.models.base import ComposerModel
from composer.optim.decoupled_weight_decay import DecoupledSGDW
from composer.optim.scheduler import ComposerScheduler, compile_composer_scheduler
from composer.profiler import Profiler
from composer.trainer._deepspeed import _fix_batch_precision_for_deepspeed, _parse_deepspeed_config
from composer.trainer._scale_schedule import scale_pytorch_scheduler
from composer.trainer._scaler import ClosureGradScaler
from composer.trainer.ddp import DDPSyncStrategy, ddp_sync_context, prepare_ddp_module
from composer.trainer.devices import Device, DeviceCPU, DeviceGPU, DeviceMPS, DeviceTPU
from composer.utils import (ObjectStore, dist, ensure_tuple, format_name_with_dist, is_model_deepspeed, map_collection,
                            reproducibility)
from composer.utils.checkpoint import load_checkpoint, save_checkpoint
from composer.utils.file_helpers import get_file
from composer.utils.import_helpers import MissingConditionalImportError
from composer.utils.inference import ExportFormat, Transform, export_with_logger

log = logging.getLogger(__name__)

__all__ = ['Trainer']

# syntax to shorten the Scheduler type annoations
Scheduler = Union[ComposerScheduler, PyTorchScheduler]


def _raise_missing_argument_exception(arg_name: str):
    raise ValueError((f'{arg_name} is a required argument and must be specified when constructing the '
                      f'{Trainer.__name__} or when calling {Trainer.__name__}.{Trainer.fit.__name__}(). '
                      f'To fix, please specify `{arg_name}` via {Trainer.__name__}({arg_name}=...) or '
                      f'{Trainer.__name__}.{Trainer.fit.__name__}({arg_name}=...).'))


def _scale_max_duration_by_ssr(
    scale_schedule_ratio: float,
    orig_max_duration: Optional[Time[int]],
) -> Optional[Time[int]]:
    if orig_max_duration is None:
        return None
    max_duration = cast(Time[int], orig_max_duration * scale_schedule_ratio)
    log.info(f'max_duration changed from {orig_max_duration} to {max_duration}')
    if max_duration.value == 0:
        raise ValueError('Scale schedule has reduced the max_duration to 0. Set a higher ratio or use more epochs.')
    return max_duration


def _get_default_scheduler_frequency(schedulers: Optional[Union[Scheduler, Sequence[Scheduler]]]):
    has_pytorch_scheduler = any(isinstance(scheduler, PyTorchScheduler) for scheduler in ensure_tuple(schedulers))
    if has_pytorch_scheduler:
        log.info(('Stepping schedulers every epoch, as a PyTorch scheduler was provided. '
                  'The trainer cannot automatically convert the parameters (e.g. step_size, T_max) of the '
                  'PyTorch scheduler to be in terms of batches. If the PyTorch scheduler should be stepped '
                  'every batch, set `step_schedulers_every_batch=True`.'))
        return TimeUnit.EPOCH
    else:
        log.info(('Stepping schedulers every batch. '
                  'To step schedulers every epoch, set `step_schedulers_every_batch=False`.'))
        return TimeUnit.BATCH


def _get_training_metrics(model: ComposerModel):
    warnings.warn(('Computing model evaluation metrics during training doubles the number of forward passes '
                   'and may lead to a throughput degradation.'))
    train_metrics = model.metrics(train=True)
    if isinstance(train_metrics, Metric):
        # Forcing metrics to be a MetricCollection simplifies logging results
        train_metrics = MetricCollection([train_metrics])

    return train_metrics


def _filter_metrics(metrics: Union[Metric, MetricCollection],
                    metric_names: Optional[List[str]]) -> Union[MetricCollection, Metric, List[Metric]]:
    """Filter the metrics based on the given metric_names as regex strings (e.g. 'Accuracy', 'f1' for 'BinaryF1Score', 'Top-.' for 'Top-1 Accuracy' and 'Top-2 Accuracy', etc). If no metric_names are provided, all metrics will be returned."""
    if not metric_names:
        return metrics
    else:
        filtered_metrics = []
        if isinstance(metrics, Metric):
            if any(re.match(f'.*{metric_name}.*', metrics._get_name(), re.IGNORECASE) for metric_name in metric_names):
                filtered_metrics.append(metrics)
        else:
            for k in metrics:
                if any(re.match(f'.*{metric_name}.*', k, re.IGNORECASE) for metric_name in metric_names):
                    filtered_metrics.append(metrics[k])
        return filtered_metrics


def _validate_precision(precision: Precision, device: Device, deepspeed_enabled: bool):
    if isinstance(device, DeviceCPU) and precision != Precision.FP32:
        raise ValueError(f'{precision} is not supproted for CPU training.')
    if not deepspeed_enabled and precision == Precision.FP16:
        raise ValueError('FP16 precision is only supported when training with DeepSpeed.')


def _compile_schedulers(
    schedulers: Optional[Union[Scheduler, Sequence[Scheduler]]],
    state: State,
    scale_schedule_ratio: float,
) -> List[PyTorchScheduler]:
    compiled_schedulers = []
    for scheduler in ensure_tuple(schedulers):
        if isinstance(scheduler, PyTorchScheduler):
            scale_pytorch_scheduler(scheduler, scale_schedule_ratio)
            compiled_schedulers.append(scheduler)
        else:  # it's a composer scheduler
            compiled_schedulers.append(compile_composer_scheduler(scheduler, state, scale_schedule_ratio))

    return compiled_schedulers


def _set_evaluator_interval_and_subset_num_batches(
    evaluators: Sequence[Evaluator],
    eval_interval: Union[int, str, Time, Callable[[State, Event], bool]],
    subset_num_batches: int,
):
    # convert eval_dataloader to `List[Evaluator]`
    for evaluator in evaluators:
        if evaluator.subset_num_batches is None:
            evaluator.subset_num_batches = subset_num_batches
        if evaluator.eval_interval is None:
            evaluator.eval_interval = eval_interval


def _is_adaptive_grad_accum(grad_accum: Union[int, str], device: Device):
    if grad_accum == 'auto':
        warnings.warn(("Setting `grad_accum='auto'` is an experimental feature which may cause "
                       'uncaught Cuda Out of Memory errors. In this case, please manually '
                       'set grad_accum explicitly to an integer instead. '))
        if isinstance(device, DeviceCPU):
            raise ValueError('Cannot use adaptive grad_accum on CPU. Please set grad_accum >= 1')
        return True
    else:
        return False


def _get_initial_grad_accum(grad_accum: Union[int, str]):
    if grad_accum == 'auto':
        return 1
    elif isinstance(grad_accum, int):
        return grad_accum
    else:
        raise ValueError("grad_accum must be an int or ``'auto'``")


def _is_cuda_oom(e: RuntimeError):
    """Determines if error is CUDA Out of Memory and if adaptive_grad_accum is enabled."""
    return 'CUDA out of memory' in str(e)


def _get_device(device: Optional[Union[str, Device]]):
    if not device:
        device = DeviceGPU() if torch.cuda.is_available() else DeviceCPU()
    elif isinstance(device, str):
        if device.lower() == 'cpu':
            device = DeviceCPU()
        elif device.lower() == 'gpu':
            device = DeviceGPU()
        elif device.lower() == 'mps':
            device = DeviceMPS()
        elif device.lower() == 'tpu':
            if not _is_tpu_installed():
                raise ImportError(
                    'Unable to import torch_xla. Please follow installation instructions at https://github.com/pytorch/xla'
                )
            device = DeviceTPU()
        else:
            raise ValueError(f'device ({device}) must be one of (cpu, gpu, mps, tpu).')
    return device


def _distribute_and_get_random_seed(seed: Optional[int], device: Device):
    if not seed:
        seed = reproducibility.get_random_seed()

    # Ensure that each process has a seed = rank_zero_seed + global_rank
    # This "deterministically different" seed behavior is required to be able
    # to restore seeds when resuming form checkpoints, since only the
    # `rank_zero_seed` is stored on state.
    if seed < 0 or seed > reproducibility.MAX_SEED:
        raise ValueError(f'Invalid seed: {seed}. It must be on [0; 2**32 - 1)')

    # using int64 to prevent overflow
    rank_zero_seed = device.tensor_to_device(torch.tensor([seed], dtype=torch.int64))
    dist.broadcast(rank_zero_seed, src=0)
    rank_zero_seed = rank_zero_seed.item()
    assert isinstance(rank_zero_seed, int)
    seed = rank_zero_seed + dist.get_global_rank()
    return rank_zero_seed, seed


def _get_ddp_sync_strategy(ddp_sync_strategy: Optional[Union[str, DDPSyncStrategy]], find_unused_parameters: bool):
    if ddp_sync_strategy is None:
        if find_unused_parameters:
            ddp_sync_strategy = DDPSyncStrategy.MULTI_AUTO_SYNC
        else:
            ddp_sync_strategy = DDPSyncStrategy.SINGLE_AUTO_SYNC
    else:
        ddp_sync_strategy = DDPSyncStrategy(ddp_sync_strategy)
    return ddp_sync_strategy


def _generate_run_name() -> str:
    # prefixing with the time so experiments sorted alphabetically will have the latest experiment last
    generated_run_name = str(int(time.time())) + '-' + coolname.generate_slug(2)
    run_name_list = [generated_run_name]
    # ensure all ranks have the same experiment name
    dist.broadcast_object_list(run_name_list)
    generated_run_name = run_name_list[0]
    return generated_run_name


def _is_tpu_installed() -> bool:
    try:
        import torch_xla.core.xla_model as xm
        del xm
    except ImportError:
        return False
    else:
        return True


if _is_tpu_installed():
    import torch_xla.core.xla_model as xm
    import torch_xla.distributed.parallel_loader as pl


class Trainer:
    """Train models with Composer algorithms.

    The trainer supports models with :class:`~composer.models.base.ComposerModel` instances.
    The :class:`.Trainer` is highly customizable and can support a wide variety of workloads.
    See the :doc:`training guide</trainer/using_the_trainer>` for more information.

    Example
    --------

    Train a model and save a checkpoint:

    .. testcode::

        import os
        from composer import Trainer

        ### Create a trainer
        trainer = Trainer(
            model=model,
            train_dataloader=train_dataloader,
            max_duration="1ep",
            eval_dataloader=eval_dataloader,
            optimizers=optimizer,
            schedulers=scheduler,
            device="cpu",
            eval_interval="1ep",
            save_folder="checkpoints",
            save_filename="ep{epoch}.pt",
            save_interval="1ep",
            save_overwrite=True,
        )

        # Fit and run evaluation for 1 epoch.
        # Save a checkpoint after 1 epoch as specified during trainer creation.
        trainer.fit()

    Load the checkpoint and resume training:

    .. testcode::

        # Get the saved checkpoint filepath
        checkpoint_path = trainer.saved_checkpoints.pop()[0]

        # Create a new trainer with the `load_path` argument set to the checkpoint path.
        trainer = Trainer(
            model=model,
            train_dataloader=train_dataloader,
            max_duration="2ep",
            eval_dataloader=eval_dataloader,
            optimizers=optimizer,
            schedulers=scheduler,
            device="cpu",
            eval_interval="1ep",
            load_path=checkpoint_path,
        )

        # Continue training and running evaluation where the previous trainer left off
        # until the new max_duration is reached.
        # In this case it will be one additional epoch to reach 2 epochs total.
        trainer.fit()


    Args:
        model (ComposerModel): The model to train. Can be user-defined or one of the models included
            with Composer.

            .. seealso:: :mod:`composer.models` for models built into Composer.
        train_dataloader (Iterable | DataSpec | dict, optional): The dataloader, :class:`.DataSpec`,
            or dict of :class:`.DataSpec` kwargs for the training data. In order to specify custom
            preprocessing steps on each data batch, specify a :class:`.DataSpec` instead of a dataloader.
            It is recommended that the dataloader, whether specified directly or as part of a :class:`.DataSpec`,
            should be a :class:`torch.utils.data.DataLoader`.

            .. note:: The ``train_dataloader`` should yield per-rank batches. Each per-rank batch
                will then be further divided based on the ``grad_accum`` parameter. For example, if the
                desired optimization batch size is ``2048`` and training is happening across 8 GPUs, then each
                ``train_dataloader`` should yield a batch of size ``2048 / 8 = 256``. If ``grad_accum = 2``,
                then the per-rank batch will be divided into microbatches of size ``256 / 2 = 128``.

            If ``train_dataloader`` is not specified when constructing the trainer, it must be specified when invoking
            :meth:`.Trainer.fit`.
        train_dataloader_label (str, optional): The label for the train dataloader. (default: ``'train'``)

            This label is used to index the training metrics (if ``compute_training_metrics`` is True) in
            :attr:`.State.train_metrics`.

            This parameter has no effect if ``train_dataloader`` or ``compute_training_metrics`` are not specified.
        train_subset_num_batches (int, optional): If specified, finish every epoch early after training
            on this many batches. This parameter has no effect if it is greater than ``len(train_dataloader)``.
            If ``-1``, then the entire dataloader will be iterated over. (default: ``-1``)

            When using the profiler, it can be helpful to set this parameter to the length of the profile schedule.
            This setting will end each epoch early to avoid additional training that will not be profiled.

            This parameter is ignored if ``train_dataloader`` is not specified.
        compute_training_metrics (bool, optional): Whether to compute training metrics. (default: ``False``)

            Training metrics will be indexed on :attr:`.State.train_metrics` under the ``train_dataloader_label``
            key (which defaults to ``'train'``).
        max_duration (Time | str | int, optional): The maximum duration to train. Can be an integer, which will be
            interpreted to be epochs, a str (e.g. ``1ep``, or ``10ba``), or a :class:`.Time` object.

            If ``max_duration`` is not specified when constructing the trainer, ``duration`` must be specified when invoking
            :meth:`.Trainer.fit`.
        algorithms (Algorithm | Sequence[Algorithm], optional): The algorithms to use during training. If ``None``, then
            no algorithms will be used. (default: ``None``)

            .. seealso:: :mod:`composer.algorithms` for the different algorithms built into Composer.
        optimizers (torch.optim.Optimizer, optional): The optimizer.
            If ``None``, will be set to ``DecoupledSGDW(model.parameters(), lr=0.1)``. (default: ``None``)

            .. seealso:: :mod:`composer.optim` for the different optimizers built into Composer.
        schedulers (PyTorchScheduler | ComposerScheduler | Sequence[PyTorchScheduler | ComposerScheduler], optional):
            The learning rate schedulers. If ``[]`` or ``None``, the learning rate will be constant.
            (default: ``None``).

            .. seealso:: :mod:`composer.optim.scheduler` for the different schedulers built into Composer.
        scale_schedule_ratio (float, optional): Ratio by which to scale the training duration and learning rate
            schedules. (default: ``1.0``)

            E.g., ``0.5`` makes the schedule take half as many epochs and ``2.0`` makes it take twice as
            many epochs. ``1.0`` means no change.

            This parameter has no effect if ``schedulers`` is not specified.

            .. note ::

                Training for less time, while rescaling the learning rate schedule,
                is a strong baseline approach to speeding up training. E.g., training
                for half duration often yields minor accuracy degradation,
                provided that the learning rate schedule is also rescaled to take half as long.

                To see the difference, consider training for half as long using a cosine
                annealing learning rate schedule. If the schedule is not rescaled,
                training ends while the learning rate is still ~0.5 of the initial LR.
                If the schedule is rescaled with ``scale_schedule_ratio``, the LR schedule
                would finish the entire cosine curve, ending with a learning rate near zero.
        step_schedulers_every_batch (bool, optional): By default, native
            `PyTorch schedulers <https://pytorch.org/docs/stable/optim.html#how-to-adjust-learning-rate>`_
            are updated every epoch, while :doc:`Composer Schedulers</trainer/schedulers>` are updated every step.
            Setting this to ``True`` will force schedulers to be stepped every batch,
            while ``False`` means schedulers stepped every epoch. ``None`` indicates the default behavior.
            (default: ``None``)
        eval_dataloader (DataLoader | DataSpec | Evaluator | Sequence[Evaluator], optional): The :class:`.DataLoader`,
            :class:`.DataSpec`, :class:`.Evaluator`, or sequence of evaluators for the evaluation data.

            To evaluate one or more specific metrics across one or more datasets, pass in an
            :class:`.Evaluator`. If a :class:`.DataSpec` or :class:`.DataLoader` is passed in, then all
            metrics returned by ``model.metrics()`` will be used during evaluation.
            ``None`` results in no evaluation. (default: ``None``)
        eval_interval (int | str | Time | (State, Event) -> bool, optional): Specifies how frequently to run evaluation.
            An integer, which will be interpreted to be epochs, a str (e.g. ``1ep``, or ``10ba``), a :class:`.Time`
            object, or a callable.
            Defaults to ``1`` (evaluate every epoch).

            If an integer (in epochs), :class:`.Time` string, or :class:`.Time` instance, the evaluator will be run
            with this frequency. :class:`.Time` strings or :class:`.Time` instances must have units of
            :attr:`.TimeUnit.BATCH` or :attr:`.TimeUnit.EPOCH`.

            Set to ``0`` to disable evaluation.

            If a callable, it should take two arguments (:class:`.State`, :class:`.Event`) and return a bool
            representing whether the evaluator should be invoked. The event will be either :attr:`.Event.BATCH_END`
            or :attr:`.Event.EPOCH_END`.

            This ``eval_interval`` will apply to any :class:`.Evaluator` in ``eval_dataloader`` that does not specify
            an ``eval_interval`` or if a dataloader is passed in directly. This parameter has no effect if
            ``eval_dataloader`` is not specified.

            When specifying time string or integer for the ``eval_interval``, the evaluator(s) are also run at the ``Event.FIT_END`` if it doesn't
            evenly divide the training duration.

        eval_subset_num_batches (int, optional): If specified, evaluate on this many batches. Defaults to ``-1``,
            which means to iterate over the entire dataloader.

            This parameter has no effect if ``eval_dataloader`` is not specified, it is greater than
            ``len(eval_dataloader)``, or ``eval_dataloader`` is an :class:`.Evaluator` and ``subset_num_batches``
            was specified as part of the :class:`.Evaluator`.
        callbacks (Callback | Sequence[Callback], optional): The callbacks to run during training. If ``None``,
            then no callbacks will be run. (default: ``None``).

            .. seealso:: :mod:`composer.callbacks` for the different callbacks built into Composer.
        loggers (LoggerDestination | Sequence[LoggerDestination], optional): The destinations to log training information to.

            .. seealso:: :mod:`composer.loggers` for the different loggers built into Composer.
        run_name (str, optional): A name for this training run. If not specified, the timestamp will be combined with a
            :doc:`coolname <coolname:index>`, e.g. ``1654298855-electric-zebra``.
        progress_bar (bool, optional): Whether to show a progress bar. (default: ``True``)
        log_to_console (bool, optional): Whether to print logging statements to the console. (default: ``None``)

            The default behavior (when set to ``None``) only prints logging statements when ``progress_bar`` is ``False``.

        console_log_level (LogLevel | str | (State, LogLevel) -> bool, optional): The maximum log level which
            should be printed to the console. (default: :attr:`.LogLevel.EPOCH`)

            It can either be :class:`.LogLevel`, a string corresponding to a :class:`.LogLevel`, or a callable
            that takes the training :class:`.State` and the :class:`.LogLevel` and returns a boolean of whether this
            statement should be printed.

            This parameter has no effect if ``log_to_console`` is ``False``, or is unspecified and ``progres_bar`` is
            ``True``.

        console_stream (TextIO | str, optional): The stream to write to. If a string, it can either be
            ``'stdout'`` or ``'stderr'``. (default: :attr:`sys.stderr`)
        load_path (str, optional):  The path format string to an existing checkpoint file.

            It can be a path to a file on the local disk, a URL, or if ``load_object_store`` is set, the object name
            for a checkpoint in a cloud bucket.

            When using `Deepspeed ZeRO <https://www.deepspeed.ai/tutorials/zero/>`_, checkpoints are shareded by rank.
            Instead of hard-coding the rank in the ``path``, use the following format variables:

            +------------------------+-------------------------------------------------------+
            | Variable               | Description                                           |
            +========================+=======================================================+
            | ``{rank}``             | The global rank, as returned by                       |
            |                        | :func:`~.dist.get_global_rank`.                       |
            +------------------------+-------------------------------------------------------+
            | ``{local_rank}``       | The local rank of the process, as returned by         |
            |                        | :func:`~.dist.get_local_rank`.                        |
            +------------------------+-------------------------------------------------------+
            | ``{node_rank}``        | The node rank, as returned by                         |
            |                        | :func:`~.dist.get_node_rank`.                         |
            +------------------------+-------------------------------------------------------+

            For example, suppose that checkpoints are stored in the following structure:

            .. code-block::

                my_model/ep1-rank0.tar
                my_model/ep1-rank1.tar
                my_model/ep1-rank2.tar
                ...

            Then, ``load_path`` should be set to ``my_model/ep1-rank{rank}.tar``, and all ranks will load the
            correct state.

            If ``None`` then no checkpoint will be loaded. (default: ``None``)
        load_object_store (Union[ObjectStore, LoggerDestination], optional): If the ``load_path`` is in an
            object store (i.e. AWS S3 or Google Cloud Storage), an instance of :class:`.ObjectStore` or
            :class:`.LoggerDestination` which will be used to retreive the checkpoint. Otherwise, if the
            checkpoint is a local filepath, set to ``None``. Ignored if ``load_path`` is ``None``.
            (default: ``None``)

            Example:

            .. testsetup::

                import composer.trainer

                composer.trainer.trainer.load_checkpoint = lambda *args, **kwargs: None

            .. testcode::

                from composer import Trainer
                from composer.utils import LibcloudObjectStore

                # Create the object store provider with the specified credentials
                creds = {"key": "object_store_key",
                         "secret": "object_store_secret"}
                store = LibcloudObjectStore(provider="s3",
                                            container="my_container",
                                            provider_kwargs=creds)

                checkpoint_path = "./path_to_the_checkpoint_in_object_store"

                # Create a trainer which will load a checkpoint from the specified object store
                trainer = Trainer(
                    model=model,
                    train_dataloader=train_dataloader,
                    max_duration="10ep",
                    eval_dataloader=eval_dataloader,
                    optimizers=optimizer,
                    schedulers=scheduler,
                    device="cpu",
                    eval_interval="1ep",
                    load_path=checkpoint_path,
                    load_object_store=store,
                )
        load_weights_only (bool, optional): Whether or not to only restore the weights from the checkpoint without
            restoring the associated state. Ignored if ``load_path`` is ``None``. (default: ``False``)
        load_strict_model_weights (bool, optional): Ensure that the set of weights in the checkpoint and model must exactly match.
            Ignored if ``load_path`` is ``None``. (default: ``False``)
        load_progress_bar (bool, optional): Display the progress bar for downloading the checkpoint.
            Ignored if ``load_path`` is either ``None`` or a local file path. (default: ``True``)
        load_ignore_keys (List[str] | (Dict) -> None, optional): A list of paths for the ``state_dict`` of the checkpoint,
            which, when provided, will be ignored from the state_dict before a checkpoint is loaded. Each path is a list
            of strings specifying the keys to index into ``state_dict`` joined together with `/` as a seperator (as PyTorch
            uses `.` in parameter names). If a prefix is provided, all children are also ignored (see Example 2).
            See :mod:`composer.core.state` for the structure of state_dict.

            Example 1: ``load_ignore_keys = ["state/model/layer1.weights", "state/model/layer1.bias"]`` would ignore
            layer 1 weights and bias.

            Example 2: ``load_ignore_keys = ["state/model/*"]`` would ignore the entire model, which would have the same
            effect as the previous example if there was only 1 layer.

            Example 3: ``load_ignore_keys = ["state/model/layer*.weights"]`` would ignore all weights in the model.

            Example 4: ``load_ignore_keys = ["state/rank_zero_seed", "rng"]`` would reset all randomness when
            loading the checkpoint.

            If a callable, it should take one argument which is the state_dict. The callable is free to arbitrarily modify
            the state_dict before it is loaded.

            (default: ``None``)

        save_folder (str, optional): Format string for the folder where checkpoints are saved.
            If ``None``, checkpoints will not be saved. (default: ``None``)

            .. seealso:: :class:`~.CheckpointSaver`

            .. note::

                For fine-grained control on checkpoint saving (e.g. to save different types of checkpoints
                at different intervals), leave this parameter as ``None``, and instead pass
                instance(s) of :class:`~.CheckpointSaver` directly as ``callbacks``.
        save_filename (str, optional): A format string describing how to name checkpoints.
            This parameter has no effect if ``save_folder`` is ``None``.
            (default: ``"ep{epoch}-ba{batch}-rank{rank}.pt"``)

            .. seealso:: :class:`~.CheckpointSaver`
        save_artifact_name (str, optional): A format string describing how to name checkpoints in loggers.
            This parameter has no effect if ``save_folder`` is ``None``.
            (default: ``"{run_name}/checkpoints/ep{epoch}-ba{batch}-rank{rank}"``)

            .. seealso:: :class:`~.CheckpointSaver` and :doc:`Artifact Logging</trainer/artifact_logging>` notes.
        save_latest_filename (str, optional): A format string for the name of a symlink
            (relative to ``save_folder``) that points to the last saved checkpoint.
            This parameter has no effect if ``save_folder`` is ``None``.
            To disable symlinking, set this to ``None``. (default: ``"latest-rank{rank}.pt"``)

            .. seealso:: :class:`~.CheckpointSaver`
        save_latest_artifact_name (str, optional): A format string describing how to name symlinks in loggers.
            This parameter has no effect if ``save_folder``, ``save_latest_filename``, or ``save_artifact_name`` are ``None``.
            To disable symlinking in logger, set this or ``save_latest_filename`` to ``None``. (default: ``"{run_name}/checkpoints/latest-rank{rank}"``)

            .. seealso:: :class:`~.CheckpointSaver` and :doc:`Artifact Logging</trainer/artifact_logging>` notes.
        save_overwrite (bool, optional): Whether existing checkpoints should be overridden.
            This parameter has no effect if ``save_folder`` is None. (default: ``False``)

            .. seealso:: :class:`~.CheckpointSaver`
        save_interval (Time | str | int | (State, Event) -> bool): A :class:`Time`, time-string, integer (in epochs),
            or a function that takes (state, event) and returns a boolean whether a checkpoint should be saved.
            This parameter has no effect if ``save_folder`` is ``None``. (default: ``'1ep'``)

            .. seealso:: :class:`~.CheckpointSaver`
        save_weights_only (bool, optional): Whether to save only the model weights instead of the entire training
            state. This parameter has no effect if ``save_folder`` is ``None``. (default: ``False``)

            .. seealso:: :class:`~.CheckpointSaver`
        save_num_checkpoints_to_keep (int, optional): The number of checkpoints to keep locally. The oldest checkpoints
            are removed first. Set to ``-1`` to keep all checkpoints locally. (default: ``-1``)

            Checkpoints will be removed after they have been logged as a file artifact. For example, when this callback
            is used in conjunction with the :class:`.ObjectStoreLogger`, set this
            parameter to ``0`` to immediately delete checkpoints from the local disk after they have been uploaded to
            the object store.

            This parameter only controls how many checkpoints are kept locally; checkpoints are not deleted from
            artifact stores.
        autoresume (bool, optional): Whether or not to enable autoresume, which allows for stopping and resuming
            training. This allows use of spot instances, as the training run is now fault tolerant.  This parameter
            requires ``save_folder`` and ``run_name`` to be specified and ``save_overwrite`` to be ``False``.
            (default: ``False``)

            When enabled, the save_folder is checked for checkpoints of the format ``"{save_folder}/{save_latest_filename}"``,
            which are loaded to continue training. If no local checkpoints are found, each logger is checked for potential
            checkpoints named ``save_latest_artifact_name``. Finally, if no logged checkpoints are found, ``load_path`` is
            used to load a checkpoint if specified. This should only occur at the start of a run using autoresume.

            For example, to run a fine-tuning run on a spot instance, ``load_path`` would be set to the original
            weights and an object store logger would be added. In the original run, ``load_path`` would be used
            to get the starting checkpoint. For any future restarts, such as due to the spot instance being killed,
            the loggers would be queried for the latest checkpoint the object store logger would be downloaded and
            used to resume training.
        deepspeed_config (Dict[str, Any], optional): Configuration for DeepSpeed, formatted as a JSON
            according to `DeepSpeed's documentation <https://www.deepspeed.ai/docs/config-json/>`_. (default: ``None``)

            To use DeepSpeed with default values, set to the empty dictionary ``{}``.
            To disable DeepSpeed (the default), set to ``None``.
        device (Device | str, optional): The device to use for training, which can be ``'cpu'``, ``'gpu'``,
            ``'tpu'``, or ``'mps'``. (default: ``None``)

            The default behavior sets the device to ``'gpu'`` if CUDA is available, and otherwise ``'cpu'``.
        precision (Precision | str, optional): Numerical precision to use for training. One of ``fp32``, ``fp16``
            or ``amp`` (recommended). (default: ``Precision.FP32`` if training on CPU; ``Precision.AMP`` if training
            on GPU)

            .. note::
                ``fp16`` only works if ``deepspeed_config`` is also provided.
        grad_accum (Union[int, str], optional): The number of microbatches to split a per-device batch into. Gradients
            are summed over the microbatches per device. If set to ``auto``, dynamically increases grad_accum
            if microbatch is too large for GPU. (default: ``1``)

            .. note:: This is implemented by taking the batch yielded by the ``train_dataloader`` and splitting
                it into ``grad_accum`` sections. Each section is of size ``train_dataloader // grad_accum``.
                If the batch size of the dataloader is not divisible by ``grad_accum``,
                then the last section will be of size ``batch_size mod grad_accum``.
        seed (int, optional): The seed used in randomization. If ``None``, then a random seed
            will be created. (default: ``None``)

            .. note:: In order to get reproducible results, call the
                :func:`.seed_all` function at the start of your script with the seed
                passed to the trainer. This will ensure any initialization done before the trainer init
                (ex. model weight initialization) also uses the provided seed.

            .. seealso:: :mod:`composer.utils.reproducibility` for more details on reproducibility.
        deterministic_mode (bool, optional): Run the model deterministically. (default: ``False``)

            .. note:: This is an experimental feature. Performance degradations expected. Certain Torch modules may
                not have deterministic implementations, which will result in a crash.

            .. note:: In order to get reproducible results, call the
                :func:`.configure_deterministic_mode` function at the start of your script.
                This will ensure any initialization done before the trainer init also runs deterministically.

            .. seealso:: :mod:`composer.utils.reproducibility` for more details on reproducibility.
        dist_timeout (float, optional): Timeout, in seconds, for initializing the distributed process group.
            (default: ``15.0``)
        ddp_sync_strategy (str | DDPSyncStrategy, optional): The strategy to use for synchronizing gradients.
            Leave unset to let the trainer auto-configure this. See :class:`.DDPSyncStrategy`
            for more details.
        grad_clip_norm (float, optional): The norm to clip gradient magnitudes to. Set to ``-1`` for no gradient
            clipping. (default: ``-1``).

            .. deprecated:: 0.8
               Deprecated. Please use composer.algorithms.GradientClipping.
        profiler (Profiler, optional): The profiler, if profiling should be enabled. (default: ``None``)

            .. seealso::

                See the :doc:`Profiling Guide </trainer/performance_tutorials/profiling>` for
                additional information.

    Attributes:
        state (State): The :class:`.State` object used to store training state.
        evaluators (List[Evaluator]): The :class:`.Evaluator` objects to use for validation
            during training.
        logger (Logger): The :class:`.Logger` used for logging.
        engine (Engine): The :class:`.Engine` used for running callbacks and algorithms.
    """

    def __init__(
        self,
        *,
        # The Model
        model: ComposerModel,

        # Train Dataloader
        train_dataloader: Optional[Union[Iterable, DataSpec, Dict[str, Any]]] = None,
        train_dataloader_label: str = 'train',
        train_subset_num_batches: int = -1,
        compute_training_metrics: bool = False,

        # Stopping Condition
        max_duration: Optional[Union[int, str, Time]] = None,

        # Algorithms
        algorithms: Optional[Union[Algorithm, Sequence[Algorithm]]] = None,

        # Optimizers and Scheduling
        optimizers: Optional[torch.optim.Optimizer] = None,
        schedulers: Optional[Union[ComposerScheduler, PyTorchScheduler, Sequence[Union[ComposerScheduler,
                                                                                       PyTorchScheduler]]]] = None,
        scale_schedule_ratio: float = 1.0,
        step_schedulers_every_batch: Optional[bool] = None,

        # Evaluators
        eval_dataloader: Optional[Union[Iterable, DataSpec, Evaluator, Sequence[Evaluator]]] = None,
        eval_interval: Union[int, str, Time, Callable[[State, Event], bool]] = 1,
        eval_subset_num_batches: int = -1,

        # Callbacks and Logging
        callbacks: Optional[Union[Callback, Sequence[Callback]]] = None,
        loggers: Optional[Union[LoggerDestination, Sequence[LoggerDestination]]] = None,
        run_name: Optional[str] = None,
        progress_bar: bool = True,
        log_to_console: Optional[bool] = None,
        console_log_level: Union[LogLevel, str, Callable[[State, LogLevel], bool]] = LogLevel.EPOCH,
        console_stream: Union[str, TextIO] = 'stderr',

        # Load Checkpoint
        load_path: Optional[str] = None,
        load_object_store: Optional[Union[ObjectStore, LoggerDestination]] = None,
        load_weights_only: bool = False,
        load_strict_model_weights: bool = False,
        load_progress_bar: bool = True,
        load_ignore_keys: Optional[Union[List[str], Callable[[Dict], None]]] = None,

        # Save Checkpoint
        save_folder: Optional[str] = None,
        save_filename: str = 'ep{epoch}-ba{batch}-rank{rank}.pt',
        save_artifact_name: str = '{run_name}/checkpoints/ep{epoch}-ba{batch}-rank{rank}',
        save_latest_filename: Optional[str] = 'latest-rank{rank}.pt',
        save_latest_artifact_name: Optional[str] = '{run_name}/checkpoints/latest-rank{rank}',
        save_overwrite: bool = False,
        save_interval: Union[str, int, Time, Callable[[State, Event], bool]] = '1ep',
        save_weights_only: bool = False,
        save_num_checkpoints_to_keep: int = -1,

        # Graceful Resumption
        autoresume: bool = False,

        # DeepSpeed
        deepspeed_config: Optional[Dict[str, Any]] = None,

        # System/Numerics
        device: Optional[Union[str, Device]] = None,
        precision: Optional[Union[str, Precision]] = None,
        grad_accum: Union[int, str] = 1,

        # Reproducibility
        seed: Optional[int] = None,
        deterministic_mode: bool = False,

        # Distributed Training
        dist_timeout: float = 300.0,
        ddp_sync_strategy: Optional[Union[str, DDPSyncStrategy]] = None,

        # Grad Clip Norm
        grad_clip_norm: float = -1.0,

        # Profiling
        profiler: Optional[Profiler] = None,
    ):
        algorithms = list(ensure_tuple(algorithms))

        # Determine whether DeepSpeed is enabled
        deepspeed_enabled = deepspeed_config is not None

        # Device
        self._device = _get_device(device)

        # Distributed
        if deepspeed_enabled or dist.get_world_size() > 1:
            # deepspeed requires torch.distributed to be initialized, even if the world size is 1
            # distributed is always required with multi-rank training
            dist.initialize_dist(self._device, datetime.timedelta(seconds=dist_timeout))

        # Reproducibility
        rank_zero_seed, seed = _distribute_and_get_random_seed(seed, self._device)
        # If hparams is used to create the Trainer this function is called twice
        # which is okay because all runs with the hparams codepath will do this
        reproducibility.seed_all(seed)
        if deterministic_mode:
            reproducibility.configure_deterministic_mode()

        # Precision
        if precision is None:
            precision = Precision.AMP if isinstance(self._device, DeviceGPU) else Precision.FP32
        if isinstance(precision, str):
            precision = Precision(precision)

        _validate_precision(precision, self._device, deepspeed_enabled)

        # Optimizers and Schedulers
        if not optimizers:
            optimizers = DecoupledSGDW(list(model.parameters()), lr=0.1)
            # hard-coding the optimizer in the warning, as repr(optimizers) would print an annoying, multi-line warning
            warnings.warn(('No optimizer was specified. Defaulting to '
                           f"{type(optimizers).__name__}(lr={optimizers.defaults['lr']})"))

        num_optimizers = len(ensure_tuple(optimizers))
        if num_optimizers != 1:
            raise NotImplementedError(f'Only one optimizer is supported; found {num_optimizers} optimizers')

        # Move the model and optimizers to the device

        if not deepspeed_enabled:
            # check if model is already on tpu
            if isinstance(self._device, DeviceTPU) and 'xla' not in str(next(model.parameters()).device):
                raise ValueError(
                    'Use model.to(xm.xla_device()) to set the model to the TPU before providing to the trainer.')
            else:
                model = self._device.module_to_device(model)
                # Move any remaining optimizer parameters onto the device
                # It is possible that optimizer initialize created some internal tensors on CPU
                # that need to be moved onto GPU.
            optimizers = map_collection(optimizers, self._device.optimizer_to_device)

        # Grad Accum
        self.adaptive_gradient_accumulation = _is_adaptive_grad_accum(grad_accum, device=self._device)
        grad_accum = _get_initial_grad_accum(grad_accum)
        if self.adaptive_gradient_accumulation and isinstance(self._device, DeviceTPU):
            raise NotImplementedError(f'grad_accum=auto not supported on TPUs.')
        # Dynamic time estimate for forward and backward pass. Used for monitored_barrier to avoid deadlocks
        self.batch_compute_time = 300

        # Grad Clip Norm
        if grad_clip_norm > 0:

            warnings.warn(
                DeprecationWarning((f"Using the 'grad_clip_norm' field in Trainer is deprecated. Please use"
                                    'the GradientClipping Algorithm in composer.algorithms.gradient_clipping.')))

            if any(isinstance(alg, GradientClipping) for alg in algorithms):
                warnings.warn(
                    UserWarning(
                        f'The GradientClipping algorithm is already specified. Ignoring grad_clip_norm={grad_clip_norm}'
                    ))
            else:
                algorithms.append(GradientClipping(clipping_type='norm', clipping_threshold=grad_clip_norm))

        # Run Name
        if run_name is None:
            if autoresume:
                raise ValueError('When autoresume=True, the `run_name` must be specified.')
            run_name = _generate_run_name()
        log.info('Run name: %s', run_name)

        # Create the State
        self.state = State(rank_zero_seed=rank_zero_seed,
                           algorithms=algorithms,
                           model=model,
                           callbacks=callbacks,
                           grad_accum=grad_accum,
                           precision=precision,
                           optimizers=optimizers,
                           run_name=run_name,
                           deepspeed_config=deepspeed_config)

        # Profiler
        if profiler is not None:
            warnings.warn('The profiler is enabled. Using the profiler adds additional overhead when training.')
            self.state.profiler = profiler
            self.state.profiler.bind_to_state(self.state)

        # Console Logging
        loggers = list(ensure_tuple(loggers))
        if any(isinstance(x, ProgressBarLogger) for x in loggers):
            warnings.warn(
                DeprecationWarning(
                    (f'Specifying the {ProgressBarLogger.__name__} via `loggers` is deprecated. Instead, '
                     'please specify `progress_bar`, `log_to_console`, `log_level`, and `stream` arguments when '
                     'constructing the trainer. If specified, these arguments will be ignored, as the '
                     f'{ProgressBarLogger.__name__} was already created.')))
        else:
            loggers.append(
                ProgressBarLogger(
                    progress_bar=progress_bar,
                    log_to_console=log_to_console,
                    console_log_level=console_log_level,
                    stream=console_stream,
                ))

        # Logger
        self.logger = Logger(state=self.state, destinations=loggers)

        # Callbacks
        self.state.callbacks[:] = list(cast(List[Callback], loggers)) + self.state.callbacks

        # Checkpoint Saving
        self._checkpoint_saver = None
        if save_folder is not None:
            self._checkpoint_saver = CheckpointSaver(
                folder=save_folder,
                filename=save_filename,
                artifact_name=save_artifact_name,
                latest_filename=save_latest_filename,
                latest_artifact_name=save_latest_artifact_name,
                overwrite=save_overwrite,
                weights_only=save_weights_only,
                save_interval=save_interval,
                num_checkpoints_to_keep=save_num_checkpoints_to_keep,
            )
            self.state.callbacks.append(self._checkpoint_saver)

        # The Engine
        self.engine = Engine(state=self.state, logger=self.logger)

        # Set the logger
        model.logger = self.logger

        # Run Event.INIT
        self.engine.run_event(Event.INIT)

        # After running Event.INIT, then set the "optional" elements of state that could be passed in on FIT instead of INIT
        # Setting these attributes here ensures that algorithms do not depend on unavailable attributes during Event.INIT

        # Train Dataloader
        self._train_data_spec = None if train_dataloader is None else ensure_data_spec(train_dataloader)
        if self._train_data_spec is not None:
            self.state.set_dataloader(self._train_data_spec.dataloader, train_dataloader_label,
                                      train_subset_num_batches)
            if isinstance(self._device, DeviceTPU):
                self.state.train_dataloader = pl.MpDeviceLoader(self.state.dataloader, xm.xla_device())
            else:
                self.state.train_dataloader = self.state.dataloader
        self.train_metrics = _get_training_metrics(model) if compute_training_metrics else None

        # Max Duration
        if max_duration is not None:
            self.state.max_duration = ensure_time(max_duration, TimeUnit.EPOCH)

        self.logger.data_fit({'rank_zero_seed': rank_zero_seed})

        if not isinstance(self.state.model, ComposerModel):
            raise ValueError('Provided model should be a subclass of ComposerModel.')
        self._original_model = self.state.model

        # Schedulers
        self.state.schedulers = _compile_schedulers(schedulers, self.state, scale_schedule_ratio)
        if scale_schedule_ratio != 1.0:
            if len(self.state.schedulers) == 0:
                raise ValueError('Specifying `scale_schedule_ratio` without `schedulers` has no effect.')
            self.state.max_duration = _scale_max_duration_by_ssr(scale_schedule_ratio, self.state.max_duration)

        if step_schedulers_every_batch is None:
            self._scheduler_step_frequency = _get_default_scheduler_frequency(schedulers)
        else:
            self._scheduler_step_frequency = TimeUnit.BATCH if step_schedulers_every_batch else TimeUnit.EPOCH

        # Evaluators
        if eval_dataloader is None:
            evaluators: List[Evaluator] = []
        else:
            eval_metrics = self._original_model.metrics(train=False)
            if isinstance(eval_metrics, Metric):
                model_metric_names = [eval_metrics._get_name()]
            else:
                model_metric_names = [str(k) for k in eval_metrics.keys()]
            evaluators = [
                ensure_evaluator(evaluator, default_metric_names=model_metric_names)
                for evaluator in ensure_tuple(eval_dataloader)
            ]
            _set_evaluator_interval_and_subset_num_batches(
                evaluators=evaluators,
                eval_interval=eval_interval,
                subset_num_batches=eval_subset_num_batches,
            )
        if len(evaluators) == 0:
            if eval_subset_num_batches != -1:
                raise ValueError('Specifying `eval_subset_num_batches` without an `eval_dataloader` has no effect.')
            if eval_interval != 1:
                raise ValueError('Specifying `eval_interval` without an `eval_dataloader` has no effect.')

        self.state.evaluators = evaluators

        # Some algorithms require specific settings
        self._backwards_create_graph = any(map(lambda x: x.backwards_create_graph, self.state.algorithms))
        self._find_unused_parameters = any(map(lambda x: x.find_unused_parameters, self.state.algorithms))
        self._ddp_sync_strategy = _get_ddp_sync_strategy(ddp_sync_strategy, self._find_unused_parameters)
        # Configure Deepspeed
        if self.state.deepspeed_config is not None:
            try:
                import deepspeed
            except ImportError as e:
                raise MissingConditionalImportError(
                    extra_deps_group='deepspeed',
                    conda_package='deepspeed>=0.5.5',
                    conda_channel=None,
                ) from e
            self.state.deepspeed_config = _parse_deepspeed_config(self.state.deepspeed_config, state=self.state)
            optimizer = ensure_tuple(self.state.optimizers)[0]
            log.debug('Initializing deepspeed')
            (self.state.model, self.state.optimizers, _, _) = deepspeed.initialize(config=self.state.deepspeed_config,
                                                                                   model=self.state.model,
                                                                                   optimizer=optimizer)
            # Since the DeepSpeed ZeRO optimizer does not inherit torch.optim.Optimizer, the schedulers must be
            # compiled and bound BEFORE DeepSpeed initialization. However, this is OK, as the the DeepSpeed Zero
            # optimizer uses the same underlying parameter groups as the original optimizer. See
            # * https://github.com/microsoft/DeepSpeed/blob/fee73135980e78f8be7e1a3ff556751623ef6aaa/deepspeed/runtime/zero/stage_1_and_2.py#L1911-L1917
            # * https://github.com/microsoft/DeepSpeed/blob/ef17c89570ceae5b26a5f886e9d8cd0941afc0ac/deepspeed/runtime/zero/stage3.py#L2532-L2538
            # In addition, the deepspeed engine is responsible for serializing the model and optimizer state,
            # so these attributes should not be serialized with the composer state.
            if 'model' in self.state.serialized_attributes:
                self.state.serialized_attributes.remove('model')

            if 'optimizers' in self.state.serialized_attributes:
                self.state.serialized_attributes.remove('optimizers')

        # If using DeepSpeed, the model must be loaded from checkpoint after the engine has been
        # initialized, but if using PyTorch DDP, the model must be loaded before it is wrapped with
        # DDP.

        # surpressing GradScaler warnings as they are always created
        # self._use_grad_scaling() will raise a RuntimeError if grad scaling is not available when it is required
        warnings.filterwarnings(action='ignore', message='torch.cuda.amp.GradScaler')
        self.state.scaler = ClosureGradScaler() if self._use_closures() else GradScaler()

        # Load Checkpoint
        self._rng_state = None
        # If autoresume is enabled, first check for existing checkpoints to load
        if autoresume:
            log.info('Searching for a previous checkpoint to autoresume')
            if save_folder is None:
                raise ValueError('The `save_folder` must be specified when autoresume is enabled.')
            if save_overwrite:
                raise ValueError(
                    'The flag `save_overwrite` must be False when autoresume is enabled as autoresume always loads the '
                    'latest existing checkpoint in `save_folder`.')
            if save_latest_filename is None:
                raise ValueError(
                    'The `save_latest_filename` must be specified so autoresume knows where to load checkpoints from.')
            if save_latest_artifact_name is None:
                raise ValueError(
                    'The `save_latest_artifact_name` must be specified so autoresume can load the latest checkpoint.')
            if run_name is None:
                raise ValueError(
                    'The `run_name` must be specified when using autoresume so Event.INIT is run with the correct run name.'
                )
            autoresume_checkpoint_path = self._get_autoresume_checkpoint(
                save_folder=save_folder,
                save_latest_filename=save_latest_filename,
                save_latest_artifact_name=save_latest_artifact_name,
                loggers=loggers,
                load_progress_bar=load_progress_bar)
            # Found latest checkpoint path, load that instead
            if autoresume_checkpoint_path:
                load_path = autoresume_checkpoint_path
                # Disable object_store since _get_autoresume_checkpoint will download the checkpoint
                # To the save folder, if needed.
                load_object_store = None
                # Disable `load_weights_only` since this applies only to the initial training run
                load_weights_only = False
                log.info('Autoresuming training from checkpoint')
            else:
                log.info('No previous autoresume checkpoint found')
        # Actually load the checkpoint from potentially updated arguments
        if load_path is not None:
            self._rng_state = load_checkpoint(
                state=self.state,
                path=load_path,
                object_store=load_object_store,
                load_weights_only=load_weights_only,
                strict_model_weights=load_strict_model_weights,
                progress_bar=load_progress_bar,
                ignore_keys=load_ignore_keys,
            )
            self.state.run_name = run_name

        # reseed here. This helps with a couple of issues:
        # 1. rng state may change at Event.INIT. For example, if an algorithm creates a new module and module
        # parameters are initialized randomly, rng state will change. This reseeding nullifies such effects.
        # 2. While resuming from a checkpoint, we want to spin dataloader and bring it back to the same state as at the time
        # of the checkpoint. Therefore, spinning needs to start from the same rng state as in the original run.
        log.info(f'Setting seed to {self.state.seed}')
        reproducibility.seed_all(self.state.seed)

        # Move the model and optimizers to the specified device
        if not self.deepspeed_enabled and dist.get_world_size() > 1:
            # Only wrap the module if required
            self.state.model = prepare_ddp_module(self.state.model, self._find_unused_parameters)

    @property
    def deepspeed_enabled(self):
        """Whether DeepSpeed is enabled.

        .. seealso:: `DeepSpeed's documentation <https://www.deepspeed.ai/docs/config-json/>`_
        """
        return is_model_deepspeed(self.state.model)

    @property
    def saved_checkpoints(self) -> List[Tuple[Timestamp, List[pathlib.Path]]]:
        """The checkpoint timestamps and filepaths.

        This list contains tuples of the save timestamp and the checkpoint filepaths.
        This list will have at most ``save_num_checkpoints_to_keep`` entries. The latest checkpoint
        will be at the end.

        .. note::

            When using DeepSpeed, the index of a filepath in each list corresponds to the global rank of
            the process that wrote that file. Each filepath is valid only on the process's (rank's) node.

            Otherwise, when not using DeepSpeed, each sub-list will contain only one filepath since only rank zero
            saves checkpoints.
        """
        if self._checkpoint_saver is None:
            return []
        return self._checkpoint_saver.saved_checkpoints

    def _get_autoresume_checkpoint(
        self,
        save_folder: str,
        save_latest_filename: str,
        save_latest_artifact_name: str,
        loggers: Sequence[LoggerDestination],
        load_progress_bar: bool,
    ):
        """Determines the load path when using autoresume.

        First, check the ``save_folder`` for the latest checkpoint.
        If no latest checkpoint is found locally, then check each logger for the latest checkpoint, and download
        it to the ``save_folder``.

        Returns:
            Optional[str]: The path to the latest checkpoint, if found, otherwise None.
        """
        save_latest_filename = format_name_with_dist(save_latest_filename, self.state.run_name)
        save_folder = format_name_with_dist(save_folder, self.state.run_name)
        save_latest_artifact_name = format_name_with_dist(save_latest_artifact_name, self.state.run_name)
        latest_checkpoint_path = os.path.join(save_folder, save_latest_filename)
        # If latest checkpoint is not saved locally, try to fetch from loggers
        if not os.path.exists(latest_checkpoint_path):
            # Make save folder in case it doesn't exist so latest checkpoint can be downloaded
            os.makedirs(save_folder, exist_ok=True)
            for logger in loggers:
                try:
                    # Fetch from logger. If it succeeds, stop trying the rest of the loggers
                    get_file(
                        path=save_latest_artifact_name,
                        destination=latest_checkpoint_path,
                        object_store=logger,
                        overwrite=True,
                        progress_bar=load_progress_bar,
                    )
                    break
                except (NotImplementedError, FileNotFoundError):
                    # Ignore errors caused by no checkpoint saved with logger
                    pass
        # Require all ranks to have local checkpoint if we wish to restore from it
        latest_checkpoint_exists = self._device.tensor_to_device(
            torch.tensor([os.path.exists(latest_checkpoint_path)], dtype=torch.uint8))
        dist.all_reduce(latest_checkpoint_exists, reduce_operation='MIN')
        # If latest checkpoint is saved locally, change load_path to it
        if int(latest_checkpoint_exists.item()) == 1:
            return latest_checkpoint_path

    def fit(
        self,
        *,
        # Train Dataloader
        train_dataloader: Optional[Union[Iterable, DataSpec, Dict[str, Any]]] = None,
        train_dataloader_label: str = 'train',
        train_subset_num_batches: Optional[int] = None,
        compute_training_metrics: Optional[bool] = None,

        # Timing
        duration: Optional[Union[int, str, Time[int]]] = None,
        reset_time: bool = False,

        # Schedulers
        schedulers: Optional[Union[ComposerScheduler, PyTorchScheduler, Sequence[Union[ComposerScheduler,
                                                                                       PyTorchScheduler]]]] = None,
        scale_schedule_ratio: float = 1.0,
        step_schedulers_every_batch: Optional[bool] = None,

        # Evaluation
        eval_dataloader: Optional[Union[Iterable, DataSpec, Evaluator, Sequence[Evaluator]]] = None,
        eval_subset_num_batches: int = -1,
        eval_interval: Union[int, str, Time, Callable[[State, Event], bool]] = 1,

        # Numerics
        grad_accum: Optional[Union[int, str]] = None,
        precision: Optional[Union[str, Precision]] = None,
    ):
        """Train the model.

        The Composer :class:`.Trainer` supports multiple calls to :meth:`.fit`. Any arguments specified during
        the call to :meth:`.fit` will override the values specified when constructing the :class:`.Trainer`.
        All arguments are optional, with the following exceptions:

        *   The ``train_dataloader`` must be specified here if not provided when constructing the :class:`.Trainer`.
        *   The ``duration`` must be specified here if not provided when constructing the :class:`.Trainer`,
            or if this is a subsequent call to :meth:`.fit`.

        For example, the following are equivalent:

        .. testcode::

            # The `train_dataloader` and `duration` can be specified
            # when constructing the Trainer
            trainer_1 = Trainer(
                model=model,
                train_dataloader=train_dataloader,
                max_duration="1ep",
            )
            trainer_1.fit()

            # Or, these arguments can be specified on `fit()`
            trainer_2 = Trainer(model)
            trainer_2.fit(
                train_dataloader=train_dataloader,
                duration="1ep"
            )

        When invoking :meth:`.fit` for a subsequent time, either ``reset_time`` or ``duration`` must be specified.
        Otherwise, it is ambiguous for how long to train.

        *   If ``reset_time`` is True, then :meth:`.fit` will train for the same amount of time as the previous
            call (or for ``duration`` if that parameter is also specified). The :attr:`.State.timestamp` will be reset,
            causing :class:`.ComposerScheduler` and :class:`.Algorithm` instances to start from the beginning, as if it
            is a new training run. Model gradients, optimizer states, and native PyTorch schedulers will not be reset.

        *   If ``reset_time`` is False, then :meth:`.fit` will train for the amount of time specified by
            ``duration``. The :attr:`.State.max_duration` will be incremented by ``duration``.

        For example:

        .. testcode::

            # Construct the trainer
            trainer = Trainer(max_duration="1ep")

            # Train for 1 epoch
            trainer.fit()
            assert trainer.state.timestamp.epoch == "1ep"

            # Reset the time to 0, then train for 1 epoch
            trainer.fit(reset_time=True)
            assert trainer.state.timestamp.epoch == "1ep"

            # Train for another epoch (2 epochs total)
            trainer.fit(duration="1ep")
            assert trainer.state.timestamp.epoch == "2ep"

            # Train for another batch (2 epochs + 1 batch total)
            # It's OK to switch time units!
            trainer.fit(duration="1ba")
            assert trainer.state.timestamp.epoch == "2ep"
            assert trainer.state.timestamp.batch_in_epoch == "1ba"

            # Reset the time, then train for 3 epochs
            trainer.fit(reset_time=True, duration="3ep")
            assert trainer.state.timestamp.epoch == "3ep"

        Args:
            train_dataloader (Iterable | DataSpec | Dict[str, Any], optional): See :class:`.Trainer`.
            train_dataloader_label (str, optional): See :class:`.Trainer`.
            train_subset_num_batches (int, optional): See :class:`.Trainer`.
            compute_training_metrics (bool, optional): See :class:`.Trainer`.
            reset_time (bool): Whether to reset the :attr:`.State.timestamp` to zero values. Defaults to False.

                If ``True``, the timestamp will be zeroed out, causing :class:`.ComposerScheduler` and
                :class:`.Algorithm` instances to start from the beginning, as if it is a new training run. The model
                will be trained for ``duration``, if specified, or for :attr:`.State.max_duration`, which would have
                been provided when constructing the :class:`.Trainer` or by a previous call to :meth:`.fit`.

                .. note::

                    Model gradients, optimizer states, and native PyTorch schedulers will not be reset.

                If ``False`` (the default), training time will be incremented from where the previous call to
                :meth:`.fit` finished (or from zero, if a new training run).
                The :attr:`~.State.max_duration` will be incremented by the ``duration`` parameter.

            duration (Time[int] | str | int, optional): The duration to train. Can be an integer, which will be
                interpreted to be epochs, a str (e.g. ``1ep``, or ``10ba``), or a :class:`.Time` object.

                If ``reset_time`` is False (the default), then :attr:`.State.max_duration` will be converted
                into the same units as this parameter (if necessary), and then the max duration incremented by the
                value of this parameter.

                If ``reset_time`` is True, then :attr:`.State.max_duration` will be set to this parameter.

            optimizers (torch.optim.Optimizer | Sequence[torch.optim.Optimizer], optional): See :class:`.Trainer`.
            schedulers (PyTorchScheduler | ComposerScheduler | Sequence[PyTorchScheduler | ComposerScheduler], optional): See :class:`.Trainer`.
            scale_schedule_ratio (float, optional): See :class:`.Trainer`.
            step_schedulers_every_batch (bool, optional): See :class:`.Trainer`.
            eval_dataloader (Iterable | DataSpec | Evaluator | Sequence[Evaluator], optional): See :class:`.Trainer`.
            eval_subset_num_batches (int, optional): See :class:`.Trainer`.
            eval_interval (int | str | Time | (State, Event) -> bool, optional): See :class:`.Trainer`.
            grad_accum (int | str, optional): See :class:`.Trainer`.
            precision (Precision | str, optional): See :class:`.Trainer`.
        """
        # Train Dataloader
        if train_dataloader is not None:
            self._train_data_spec = ensure_data_spec(train_dataloader)
            self.state.set_dataloader(self._train_data_spec.dataloader, train_dataloader_label)
            self.state.train_dataloader = self.state.dataloader
        if self._train_data_spec is None:
            _raise_missing_argument_exception('train_dataloader')
        if train_subset_num_batches is not None:
            self.state.dataloader_len = train_subset_num_batches
        if compute_training_metrics is not None:
            self.train_metrics = _get_training_metrics(self._original_model) if compute_training_metrics else None

        # Reset Time
        if reset_time:
            self.state.timestamp = Timestamp()

        # Max Duration
        if duration is not None:
            duration = ensure_time(duration, TimeUnit.EPOCH)
            # Effectively increment the max duration (if not resetting the Time)
            # or set the max_duration (if resetting the time -- self.state.timestamp.get(duration.unit) will be 0)
            # It is important to set the duration, rather than incrementing it, as ``duration`` could be in
            # different units than ``max_duration``
            self.state.max_duration = duration + self.state.timestamp.get(duration.unit)

        if self.state.max_duration is None:
            _raise_missing_argument_exception('max_duration')

        if self.state.max_duration <= self.state.timestamp.get(self.state.max_duration.unit) and not reset_time:
            raise ValueError(
                (f'The max_duration ({self.state.max_duration}) is less than or equal to the elapsed training duration '
                 f'({self.state.timestamp.get(self.state.max_duration.unit)}). No training would occur. '
                 'Please provide the `duration` or specify `reset_time=True` in Trainer.fit().'))

        # Scale Schedule Ratio and Schedulers
        if scale_schedule_ratio != 1.0:
            # Not scaling the schedulers if the ratio is 1.0 in case if the scheduler cannot be scaled
            # (e.g. a custom LambdaLR). However, since 1.0 implies no scaling, it is still possible
            # to train with it.
            self.state.max_duration = _scale_max_duration_by_ssr(scale_schedule_ratio, self.state.max_duration)
        if schedulers is not None:
            self.state.schedulers = _compile_schedulers(schedulers, self.state, scale_schedule_ratio)

            if step_schedulers_every_batch is None:
                self._scheduler_step_frequency = _get_default_scheduler_frequency(schedulers)
            else:
                self._scheduler_step_frequency = TimeUnit.BATCH if step_schedulers_every_batch else TimeUnit.EPOCH
        else:
            if scale_schedule_ratio != 1.0:
                raise ValueError('Specifying `scale_schedule_ratio` without `schedulers` has no effect.')

            if step_schedulers_every_batch is not None:
                raise ValueError('Specifying `step_schedulers_every_batch` without `schedulers` has no effect.')

            if step_schedulers_every_batch is not None:
                raise ValueError('Specifying `step_schedulers_every_batch` without `schedulers` has no effect.')

        # Evaluators
        if eval_dataloader is not None:
            eval_metrics = self._original_model.metrics(train=False)
            if isinstance(eval_metrics, Metric):
                metric_names = [eval_metrics._get_name()]
            else:
                metric_names = [str(k) for k in eval_metrics.keys()]
            evaluators = [
                # Need to use the `original_model` rather than `state.model`, as `state.model`
                # could be DDP / DeepSpeed wrapped.
                ensure_evaluator(evaluator, default_metric_names=metric_names)
                for evaluator in ensure_tuple(eval_dataloader)
            ]
            _set_evaluator_interval_and_subset_num_batches(
                evaluators=evaluators,
                eval_interval=eval_interval,
                subset_num_batches=eval_subset_num_batches,
            )
            if len(evaluators) == 0:
                if eval_subset_num_batches != -1:
                    raise ValueError('Specifying `eval_subset_num_batches` without an `eval_dataloader` has no effect.')
                if eval_interval != 1:
                    raise ValueError('Specifying `eval_interval` without an `eval_dataloader` has no effect.')

            self.state.evaluators = evaluators

        # Grad Accum
        if grad_accum is not None:
            self.adaptive_gradient_accumulation = _is_adaptive_grad_accum(grad_accum, device=self._device)
            self.state.grad_accum = _get_initial_grad_accum(grad_accum)

        # Precision
        if precision is not None and Precision(precision) != self.state.precision:
            if self.deepspeed_enabled:
                raise ValueError('Changing the precision when using DeepSpeed is not supported')
            precision = Precision(precision)
            _validate_precision(precision, self._device, self.deepspeed_enabled)
            self.state.precision = precision

            # update scaler since precision was provided
            self.state.scaler = ClosureGradScaler() if self._use_closures() else GradScaler()
        self._train_loop()

    def close(self):
        """Shutdown the trainer.

        .. seealso:: :meth:`.Engine.close` for additional information.
        """
        self.engine.close()

    def _ensure_metrics_device_and_dtype(self, metrics: MetricCollection):
        # Safety check to ensure the metric and data are on the same device. Normally not
        # needed because the metric is automatically on the same device as the model.
        # See https://torchmetrics.readthedocs.io/en/latest/pages/overview.html for details.
        metrics = self._device.module_to_device(metrics)

        # HACK: DeepSpeed somehow manages to convert metric internal states to its own dtype. When
        # running with FP16, this tends to result in overflows. Let's assume FP32 is good enough.
        for _, metric in metrics.items():
            metric.set_dtype(torch.float32)  # type: ignore

        return metrics

    def _compute_and_log_metrics(self, dataloader_label: str, log_level: LogLevel, metrics: MetricCollection):
        """Computes metrics, logs the results, and updates the state with the deep-copied metrics.

        Args:
            dataloader_label (str): The dataloader label.
            metrics (MetricCollection): The metrics to compute.
            log_level (LogLevel): The LogLevel for logging metrics.
        """
        metrics = deepcopy(metrics)

        # log computed metrics
        computed_metrics = metrics.compute()
        self.logger.data(
            log_level=log_level,
            data={f'metrics/{dataloader_label}/{name}': val for (name, val) in computed_metrics.items()},
        )

        # store metric instances
        for metric_name, metric in metrics.items():
            assert isinstance(metric, Metric)
            if dataloader_label == 'train':
                self.state.train_metrics[metric_name] = metric
            else:
                if dataloader_label not in self.state.eval_metrics:
                    self.state.eval_metrics[dataloader_label] = {}
                self.state.eval_metrics[dataloader_label][metric_name] = metric

    def _spin_dataloaders(self):
        """Spin the dataloaders to restore sampler state.

        Only one batch must be loaded to seed the sampler's generator. since only the first batch is being loaded, the
        dataloader may not be completely iterated through.
        """
        # spin the evaluator dataloaders once to initialize its sampler deterministically
        # so it does not affect any other RNG reads
        log.debug('Spinning the dataloaders')
        for evaluator in self.state.evaluators:
            dataloader = evaluator.dataloader.dataloader
            if isinstance(dataloader, DataLoader) and isinstance(dataloader.sampler, DistributedSampler):
                dataloader.sampler.set_epoch(0)
            for _ in dataloader:
                break

        # spin the train dataloader's sampler to get to the state of the desired epoch
        dataloader = self.state.dataloader
        assert dataloader is not None, 'train dataloader is set on state after FIT_START'
        for epoch in range(int(self.state.timestamp.epoch)):
            if isinstance(dataloader, DataLoader) and isinstance(dataloader.sampler, DistributedSampler):
                dataloader.sampler.set_epoch(epoch)
            for _ in dataloader:
                break

    def _accumulate_time_across_ranks(
        self,
        num_samples: int,
        num_tokens: int,
        batch_time: datetime.timedelta,
    ) -> Tuple[int, int, datetime.timedelta]:
        """Accumulate the number of samples and tokens across ranks.

        Returns a (num_samples, num_tokens, batch_time) tuple.
        """
        # Samples and tokens should be summed
        # Batch time should be the value from rank 0
        sample_token_tensor = self._device.tensor_to_device(torch.tensor([num_samples, num_tokens], dtype=torch.int))
        dist.all_reduce(sample_token_tensor, reduce_operation='SUM')
        batch_time_tensor = self._device.tensor_to_device(
            torch.tensor([batch_time.total_seconds()], dtype=torch.float32))
        dist.broadcast(batch_time_tensor, src=0)
        batch_time = datetime.timedelta(seconds=batch_time_tensor[0].cpu().item())

        return int(sample_token_tensor[0].cpu().item()), int(sample_token_tensor[1].cpu().item()), batch_time

    def _train_loop(self) -> None:
        """Run training for the specified number of epochs and log results."""
        # print training start
        log.info('Using precision %s', self.state.precision)
        self.logger.data_fit({algo.__class__.__name__: 1 for algo in self.state.algorithms})

        assert self.state.dataloader is not None, 'dataloader is set in __init__() or fit()'
        assert self._train_data_spec is not None, 'The train data spec is set in __init__() or fit()'
        assert self.state.scaler is not None, 'scaler should have been set in __init__()'

        self.engine.run_event(Event.FIT_START)

        use_grad_scaling = self._use_grad_scaling(self.state.precision, self.state.scaler)

        self._spin_dataloaders()

        if self.state.timestamp.batch_in_epoch == 0 and self._rng_state is not None:
            # only restore the rng state here if the step in the current epoch is zero.
            reproducibility.load_rng_state(self._rng_state)
            self._rng_state = None

        if self.train_metrics is not None:
            self.train_metrics = self._ensure_metrics_device_and_dtype(self.train_metrics)

        # Flag if the epoch finished early, so it can be tracked whether to run the epoch end events
        finished_epoch_early = False

        last_wct = datetime.datetime.now()

        while self.state.timestamp < self.state.max_duration:
            try:
                self.state.model.train()

<<<<<<< HEAD
                self.engine.run_event(Event.AFTER_DATALOADER)

                self.engine.run_event(Event.BATCH_START)
                self.logger.data_batch({
                    'trainer/global_step': int(self.state.timestamp.batch),
                    'trainer/batch_idx': self.state.timestamp.batch_in_epoch.value,
                })

                total_loss_dict = self._train_batch(use_grad_scaling)

                if use_grad_scaling:
                    self.state.scaler.update()

                # total_loss can be None if gradient scaling failed
                if total_loss_dict is not None:
                    map_collection(total_loss_dict, dist.all_reduce)
                    total_loss = {k: loss.cpu().item() / dist.get_world_size() for k, loss in total_loss_dict.items()}
                    self.logger.data_batch(total_loss)

                # The scheduler step.step() and compute_and_log_metrics() are going to be included in the
                # next batch's wall clock time. The time accumulation must be done here so schedulers
                # have the latest timing information

                now = datetime.datetime.now()

                batch_time = now - last_wct

                total_num_samples, total_num_tokens, batch_time = self._accumulate_time_across_ranks(
                    rank_num_samples,
                    rank_num_tokens,
                    batch_time,
                )

                # `now` is actually in the past, but want to include the time it takes to perform this reduction
                last_wct = now

                self.state.timestamp = self.state.timestamp.to_next_batch(
                    samples=total_num_samples,
                    tokens=total_num_tokens,
                    duration=batch_time,
                )

                if self._scheduler_step_frequency == TimeUnit.BATCH:
                    for scheduler in self.state.schedulers:
                        scheduler.step()

                if self.train_metrics is not None:
                    self._compute_and_log_metrics(
                        dataloader_label='train',
                        log_level=LogLevel.BATCH,
                        metrics=self.train_metrics,
=======
                if int(self.state.timestamp.batch_in_epoch) == 0:
                    self.engine.run_event(Event.EPOCH_START)
                    self.logger.data_epoch({'epoch': int(self.state.timestamp.epoch)})
                    if self.train_metrics is not None:
                        # reset the metrics before every epoch
                        self.train_metrics.reset()

                dataloader = self.state.dataloader
                if isinstance(dataloader, DataLoader) and isinstance(dataloader.sampler, DistributedSampler):
                    dataloader.sampler.set_epoch(int(self.state.timestamp.epoch))

                for batch_idx, self.state.batch in enumerate(self._iter_dataloader(TrainerMode.TRAIN)):

                    # if resuming, skip dataloader forward to the minibatch index
                    if batch_idx < int(self.state.timestamp.batch_in_epoch):
                        # Restore the RNG state immediately before the next batch is yielded from the dataloader
                        if batch_idx + 1 == int(self.state.timestamp.batch_in_epoch) and self._rng_state is not None:
                            reproducibility.load_rng_state(self._rng_state)
                            self._rng_state = None
                        continue

                    self.state.batch = self._device.batch_to_device(self.state.batch)
                    self.state.batch = self._train_data_spec.device_transforms(self.state.batch)
                    rank_num_samples = self._train_data_spec.get_num_samples_in_batch(self.state.batch)
                    rank_num_tokens = self._train_data_spec.get_num_tokens_in_batch(self.state.batch)

                    if self.deepspeed_enabled:
                        self.state.batch = _fix_batch_precision_for_deepspeed(self.state.batch, self.state.precision)

                    if self.train_metrics is not None:
                        self.state.model.eval()
                        with torch.no_grad():
                            for eval_microbatch in self._train_data_spec.split_batch(
                                    self.state.batch, self.state.grad_accum):
                                # TODO: Detect if self.run_event(Event.AFTER_DATALOADER) changes the training
                                # data and if so print a warning that metrics may return unexpected results
                                with get_precision_context(self.state.precision):
                                    outputs, targets = self._original_model.validate(eval_microbatch)
                                    # Run in same precision context to avoid NaNs
                                    self.train_metrics.update(outputs, targets)

                    self.state.model.train()

                    self.engine.run_event(Event.AFTER_DATALOADER)

                    self.engine.run_event(Event.BATCH_START)
                    self.logger.data_batch({
                        'trainer/global_step': int(self.state.timestamp.batch),
                        'trainer/batch_idx': self.state.timestamp.batch_in_epoch.value,
                    })

                    total_loss = self._train_batch(use_grad_scaling)

                    if use_grad_scaling:
                        self.state.scaler.update()

                    if total_loss is not None:
                        if not isinstance(total_loss, torch.Tensor):
                            total_loss = self._device.tensor_to_device(torch.tensor([total_loss]))

                        # total_loss can be None if gradient scaling failed
                        dist.all_reduce(total_loss, reduce_operation='SUM')
                        full_loss = total_loss.cpu().item()
                        self.logger.data_batch({'loss/train': full_loss / dist.get_world_size()})

                    # The scheduler step.step() and compute_and_log_metrics() are going to be included in the
                    # next batch's wall clock time. The time accumulation must be done here so schedulers
                    # have the latest timing information

                    now = datetime.datetime.now()

                    batch_time = now - last_wct

                    total_num_samples, total_num_tokens, batch_time = self._accumulate_time_across_ranks(
                        rank_num_samples,
                        rank_num_tokens,
                        batch_time,
>>>>>>> 62acd3ef
                    )

                    # `now` is actually in the past, but want to include the time it takes to perform this reduction
                    last_wct = now

                    self.state.timestamp = self.state.timestamp.to_next_batch(
                        samples=total_num_samples,
                        tokens=total_num_tokens,
                        duration=batch_time,
                    )

                    if self._scheduler_step_frequency == TimeUnit.BATCH:
                        for scheduler in self.state.schedulers:
                            scheduler.step()

                    if self.train_metrics is not None:
                        self._compute_and_log_metrics(
                            dataloader_label='train',
                            log_level=LogLevel.BATCH,
                            metrics=self.train_metrics,
                        )

                    self.engine.run_event(Event.BATCH_END)

                    # Pause the timing during evaluation
                    # Evaluation time is tracked separately in state.eval_timestamp
                    duration = datetime.datetime.now() - last_wct
                    self._run_evaluators(Event.BATCH_END, log_level=LogLevel.BATCH)
                    last_wct = datetime.datetime.now() - duration

                    self.engine.run_event(Event.BATCH_CHECKPOINT)

                    if self.state.timestamp >= self.state.max_duration:
                        # If max_duration is specified in batches, samples, or tokens, and
                        # and the max_duration is reached mid-epoch, then break out of the dataloader
                        # to finish the epoch early and finish training.
                        finished_epoch_early = True
                        break

                if not finished_epoch_early or self.state.dataloader_len == self.state.timestamp.batch_in_epoch:
                    # Trigger the epoch end events if the dataloader was exhausted.
                    # This happens if the "break" did not trigger above, or if it
                    # did (e.g. duration specified in samples/batches/tokens), but it is still
                    # the end of the dataloader (i.e. next(dataloader) would raise StopIteration)
                    self.state.timestamp = self.state.timestamp.to_next_epoch()

                    if self.train_metrics is not None:
                        self._compute_and_log_metrics(
                            dataloader_label='train',
                            log_level=LogLevel.EPOCH,
                            metrics=self.train_metrics,
                        )

                    if self._scheduler_step_frequency == TimeUnit.EPOCH:
                        for scheduler in self.state.schedulers:
                            scheduler.step()

                    self.engine.run_event(Event.EPOCH_END)

                    # Pause the timing during evaluation
                    # Evaluation time is tracked separately in state.eval_timestamp
                    duration = datetime.datetime.now() - last_wct
                    self._run_evaluators(Event.EPOCH_END, log_level=LogLevel.EPOCH)
                    last_wct = datetime.datetime.now() - duration

                    self.engine.run_event(Event.EPOCH_CHECKPOINT)
            except BreakEpochException:
                log.info(f'Skipping the rest of Epoch {int(self.state.timestamp.epoch)}')

        self.engine.run_event(Event.FIT_END)
        self._run_evaluators(Event.FIT_END, log_level=LogLevel.FIT)

    def _run_evaluators(self, event: Event, log_level: LogLevel):
        """Runs evaluators periodically during training."""
        for evaluator in self.state.evaluators:
            assert evaluator.eval_interval is not None, 'eval_interval should have been set on __init__() or fit()'
            assert evaluator.subset_num_batches is not None, 'subset_num_batches should have been set on __init__() or fit()'
            if evaluator.eval_interval(self.state, event):
                self.eval(
                    dataloader=evaluator.dataloader,
                    dataloader_label=evaluator.label,
                    subset_num_batches=evaluator.subset_num_batches,
                    metric_names=evaluator.metric_names,
                    log_level=log_level,
                )

    def _train_batch(self, use_grad_scaling: bool):
        """Compute loss by training on a full batch of data.

        Adaptively change microbatch size if enabled to maximize GPU usage.

        Args:
            use_grad_scaling (bool): Enables gradient scaling
        """
        assert self._train_data_spec is not None, 'The train data spec should be set on __init__ or fit()'

        # Cache the device batch, because `self.state.batch` gets overridden in microbatching loop
        # TODO: fix this name collision!
        device_batch = self.state.batch

        # Retry until we successfully complete training and return loss
        while True:
            start_time = time.time()
            total_loss_dict = {'loss/train/total': self._device.tensor_to_device(torch.zeros(size=(1,)))}
            # Note: We use uint8 instead of bool as BOR is not supported on all torch.distributed backends
            should_handle_cuda_oom = 0
            try:
                assert self.state.scaler is not None
                microbatches = self._train_data_spec.split_batch(device_batch, self.state.grad_accum)
                if self._use_closures():
                    for optimizer in self.state.optimizers:
                        if use_grad_scaling:
                            self.state.scaler.step(optimizer,
                                                   closure=lambda **kwargs: self._train_microbatches(
                                                       microbatches, total_loss_dict, **kwargs))
                        else:
                            optimizer.step(closure=lambda **kwargs: self._train_microbatches(
                                microbatches, total_loss_dict, **kwargs).item())
                else:
                    self._train_microbatches(microbatches, total_loss_dict)
                    if not self.deepspeed_enabled:
                        for optimizer in self.state.optimizers:
                            if use_grad_scaling:
                                self.state.scaler.step(optimizer)
                            else:
                                if isinstance(self._device, DeviceTPU):
                                    xm.optimizer_step(optimizer, barrier=True)
                                else:
                                    optimizer.step()
            except RuntimeError as e:
                if self.adaptive_gradient_accumulation and _is_cuda_oom(e):
                    log.debug((f"Rank {dist.get_global_rank()} OOM'd."))
                    should_handle_cuda_oom = 1
                else:
                    raise
            end_time = time.time()

            # Use monitored barrier to error on deadlock. If one rank OOMs and another doesn't and gets stuck
            # on a dist reduction in gradient syncronization, the monitored barrier will fail after the timeout.
            # If `adaptive_gradient_accumulation=False`, the OOMing rank will instead crash, avoiding deadlock risk.
            if self.adaptive_gradient_accumulation:
                try:
                    dist.monitored_barrier(timeout=datetime.timedelta(seconds=max(10, 0.5 * self.batch_compute_time)))
                except RuntimeError as e:
                    raise RuntimeError(
                        'A deadlock was encountered in the train loop, likely because a strict subset of '
                        'ranks encountered CUDA OOM when `grad_accum=auto`. Try manually setting `grad_accum` '
                        'instead.') from e

            # Propagate across all ranks if any rank hit CUDA OOM
            should_handle_cuda_oom = self._device.tensor_to_device(
                torch.tensor([should_handle_cuda_oom], dtype=torch.uint8))

            if not isinstance(self._device, DeviceTPU):
                dist.all_reduce(should_handle_cuda_oom, reduce_operation='MAX')
            if int(should_handle_cuda_oom.item()) == 1:
                # If any rank hit CUDA OOM, update grad_accum and retry. Ignore any caught_timeout_error since
                # it is likely transient, e.g. timeout because certain ranks OOMed and didn't reach barrier.
                # Raise runtime error if training 1 sample at a time still resulted in CUDA out of memory
                device_batch_size = self._train_data_spec.get_num_samples_in_batch(device_batch)
                if self.state.grad_accum == device_batch_size:
                    raise RuntimeError(
                        ('CUDA out of memory. The train loop failed with an internal microbatch of size 1.'
                         'The GPU does not have enough memory to process even 1 sample.'))
                else:
                    original_grad_accum = self.state.grad_accum
                    self.state.grad_accum = min(2 * self.state.grad_accum, device_batch_size)
                    warnings.warn(
                        RuntimeWarning('CUDA out of memory detected. Gradient Accumulation '
                                       f'increased from {original_grad_accum} -> {self.state.grad_accum}, '
                                       'and the batch will be retrained with a '
                                       f'micro-batchsize of {device_batch_size // self.state.grad_accum}'))
                    # Empty cache if on GPU, which will help reduce fragmentation
                    if isinstance(self._device, DeviceGPU):
                        torch.cuda.empty_cache()
            # Otherwise, log grad_accum and return calculated loss
            else:
                # Synchronize new batch compute time
                batch_compute_time = end_time - start_time
                batch_compute_time = self._device.tensor_to_device(torch.tensor([batch_compute_time],
                                                                                dtype=torch.float))
                dist.all_reduce(batch_compute_time, reduce_operation='MAX')
                self.batch_compute_time = batch_compute_time.item()

                self.logger.data_batch({'trainer/grad_accum': self.state.grad_accum})
                return total_loss_dict

    def _train_microbatches(self,
                            microbatches: Sequence[Batch],
                            total_loss_dict: Dict[str, torch.Tensor],
                            ddp_sync: bool = True) -> torch.Tensor:
        """Iterate over microbatches and compute the loss that will be used to step the optimizer.

        Args:
            microbatches (Sequence[Batch]): The microbatches which make up the batch.
            total_loss_dict (Dict[str, torch.tensor]): Dictionary containing individual losses and their sum aggregated across all
                microbatches.
            ddp_sync (bool): True to sync gradients between devices on every backwards
                pass and False to only sync gradients after each device has finished
                computing a gradient on it's entire set of microbatches. (default: ``True``)
        """
        if ddp_sync or not isinstance(self.state.model, DistributedDataParallel):
            context = contextlib.nullcontext
        else:
            context = cast(Callable[[], ContextManager], self.state.model.no_sync)

        assert self._train_data_spec is not None

        with context():
            self.engine.run_event(Event.BEFORE_TRAIN_BATCH)

            assert self.state.optimizers is not None
            assert self.state.scaler is not None

            use_grad_scaling = self._use_grad_scaling(self.state.precision, self.state.scaler)

            if not self.deepspeed_enabled:
                for optimizer in self.state.optimizers:
                    optimizer.zero_grad()

            # tracker for gradient accumulation
            current_batch_size = sum([self._train_data_spec.get_num_samples_in_batch(batch) for batch in microbatches])

            for microbatch_idx, self.state.batch in enumerate(microbatches):
                is_final_microbatch = microbatch_idx + 1 == len(microbatches)
                microbatch_loss_dict = self._train_microbatch(use_grad_scaling, current_batch_size, is_final_microbatch)

                # Aggregate each loss in microbatch_loss_dict into total_loss_dict
                for k, microbatch_loss in microbatch_loss_dict.items():
                    loss_key = f'loss/train/{k}'
                    if loss_key not in total_loss_dict:
                        total_loss_dict[loss_key] = self._device.tensor_to_device(torch.zeros(size=(1,)))
                    total_loss_dict[loss_key] += microbatch_loss

            # Unscale gradients before `Event.AFTER_TRAIN_BATCH`
            if use_grad_scaling:
                for optimizer in ensure_tuple(self.state.optimizers):
                    self.state.scaler.unscale_(optimizer)

            self.engine.run_event(Event.AFTER_TRAIN_BATCH)

            return total_loss_dict['loss/train/total']

    def _train_microbatch(self, use_grad_scaling: bool, current_batch_size: int,
                          is_final_microbatch: bool) -> Dict[str, torch.Tensor]:
        """Train and compute the loss of ``state.batch``, which is assumed to be a single microbatch.

        Args:
            use_grad_scaling (bool): Whether to use gradient scaling.
            current_batch_size (int): The current batch size.
            minibatch_num_samples (int): Number of samples in the minibatch.
            is_final_microbatch (bool): If current microbatch is the last one.
        """
        assert self.state.scaler is not None
        assert self._train_data_spec is not None

        microbatch_num_samples = self._train_data_spec.get_num_samples_in_batch(self.state.batch)
        sync_context = contextlib.nullcontext() if self.deepspeed_enabled else ddp_sync_context(
            self.state,
            is_final_microbatch,
            self._ddp_sync_strategy,
        )

        with sync_context:
            # forward pass
            self.engine.run_event(Event.BEFORE_FORWARD)

            with get_precision_context(self.state.precision):
                self.state.outputs = self.state.model(self.state.batch)

            self.engine.run_event(Event.AFTER_FORWARD)

            # loss
            self.engine.run_event(Event.BEFORE_LOSS)

            with get_precision_context(self.state.precision):
                self.state.loss = self._original_model.loss(self.state.outputs, self.state.batch)

            assert self.state.loss is not None
            self.engine.run_event(Event.AFTER_LOSS)

            # backward
            self.engine.run_event(Event.BEFORE_BACKWARD)

            microbatch_loss_dict = {}
            # If total loss key is present, copy loss
            if isinstance(self.state.loss, dict) and ('total' in self.state.loss):
                microbatch_loss = self.state.loss['total']  # type: ignore
                microbatch_loss_dict = self.state.loss.copy()
            # If total loss key is not present, sum individual losses
            else:
                microbatch_loss = self._device.tensor_to_device(torch.zeros(size=(1,)))
                for loss in ensure_tuple(self.state.loss):
                    microbatch_loss.add_(loss.mean())

                # Copy the loss if it is a dictionary
                if isinstance(self.state.loss, dict):
                    microbatch_loss_dict = self.state.loss.copy()
                # If not, create a dictionary with generic loss names
                elif len(ensure_tuple(self.state.loss)) > 1:
                    microbatch_loss_dict = {f'loss{i}': loss for i, loss in enumerate(ensure_tuple(self.state.loss))}

                # Include total loss
                microbatch_loss_dict['total'] = microbatch_loss

            # For each loss to log: detach, clone, mean, then multiply by (microbatch size) / (batch size)
            for k, loss in microbatch_loss_dict.items():
                microbatch_loss_dict[k] = loss.detach().clone().mean() * (microbatch_num_samples / current_batch_size)

            if use_grad_scaling:
                microbatch_loss = cast(torch.Tensor, self.state.scaler.scale(microbatch_loss))

            if self.deepspeed_enabled:
                self.state.deepspeed_model.backward(microbatch_loss)

            else:
                # Scale loss based on the number of samples in the microbatch to maintain gradient numerics
                microbatch_loss.mul_(microbatch_num_samples / current_batch_size)
                microbatch_loss.backward(create_graph=self._backwards_create_graph)

            self.engine.run_event(Event.AFTER_BACKWARD)

        if self.deepspeed_enabled:
            self.state.deepspeed_model.step()

        return microbatch_loss_dict

    def predict(
        self,
        dataloader: Union[DataLoader, DataSpec],
        subset_num_batches: int = -1,
        *,
        return_outputs: bool = True,
    ):
        """Output model prediction on the provided data.

        There are two ways to access the prediction outputs.

        1.  With ``return_outputs`` set to True, the batch predictions will be collected into a list and returned.
        2.  Via a custom callback, which can be used with ``return_outputs`` set to False.

            This technique can be useful if collecting all the outputs from the dataloader would exceed available memory,
            and you want to write outputs directly to files. For example:

            .. testsetup::

                predict_dl = train_dataloader

            .. testcode::

                import os
                import torch

                from torch.utils.data import DataLoader

                from composer import Trainer, Callback
                from composer.loggers import Logger, LogLevel

                class PredictionSaver(Callback):
                    def __init__(self, folder: str):
                        self.folder = folder
                        os.makedirs(self.folder, exist_ok=True)

                    def predict_batch_end(self, state: State, logger: Logger) -> None:
                        name = f'batch_{int(state.predict_timestamp.batch)}.pt'
                        filepath = os.path.join(self.folder, name)
                        torch.save(state.outputs, filepath)

                        # Also log the outputs as an artifact
                        logger.file_artifact(LogLevel.BATCH, artifact_name=name, file_path=filepath)

                trainer = Trainer(
                    ...,
                    callbacks=PredictionSaver('./predict_outputs'),
                )

                trainer.predict(predict_dl, return_outputs=False)

                print(sorted(os.listdir('./predict_outputs')))

            .. testoutput::

                ['batch_1.pt', ...]

        Args:
            dataloader (DataLoader | DataSpec): The :class:`.DataLoader` or
                :class:`.DataSpec` for the prediction data.
            subset_num_batches (int, optional): If specified, only perform model prediction
                on this many batches. This parameter has no effect if it is greater than ``len(dataloader)``.
                If ``-1``, then the entire loader will be iterated over. (default: ``-1``)
            return_outputs (bool, optional): If True (the default), then prediction outputs will be (recursively)
                moved to cpu and accumulated into a list. Otherwise, prediction outputs are discarded after each
                batch.

        Returns:
            List: A list of batch outputs, if ``return_outputs`` is True. Otherwise, an empty list.

        """
        if isinstance(dataloader, DataSpec):
            data_spec = dataloader
        else:
            data_spec = DataSpec(dataloader)

        # Put the model into evaluation mode, but be able to restore it to training mode afterwards
        restore_model_train = self.state.model.training
        self.state.model.eval()

        # Bind the dataloader to the state, but be able to restore the previous dataloader afterwards
        original_dataloader = self.state.dataloader
        original_dataloader_label = self.state.dataloader_label
        original_dataloader_len = self.state.dataloader_len
        self.state.set_dataloader(data_spec.dataloader, 'predict', subset_num_batches)
        assert self.state.dataloader is not None, 'Already set the dataloader'

        # Reset the predict timestamp
        self.state.predict_timestamp = Timestamp()

        last_wct = datetime.datetime.now()

        outputs = []
        cpu_device = DeviceCPU()

        with torch.no_grad():

            self.engine.run_event(Event.PREDICT_START)

            for self.state.batch in self._iter_dataloader(TrainerMode.PREDICT):
                # Move the batch onto the device
                self.state.batch = self._device.batch_to_device(self.state.batch)

                # Perform any device transforms
                if data_spec.device_transforms is not None:
                    self.state.batch = data_spec.device_transforms(self.state.batch)

                # Count the batch size and num tokens before any events run
                rank_num_samples = data_spec.get_num_samples_in_batch(self.state.batch)
                rank_num_tokens = data_spec.get_num_tokens_in_batch(self.state.batch)

                # Fix the batch if using DeepSpeed
                if self.deepspeed_enabled:
                    self.state.batch = _fix_batch_precision_for_deepspeed(self.state.batch, self.state.precision)

                self.engine.run_event(Event.PREDICT_BATCH_START)

                self.engine.run_event(Event.PREDICT_BEFORE_FORWARD)
                with get_precision_context(self.state.precision):
                    self.state.outputs = self.state.model(self.state.batch)
                self.engine.run_event(Event.PREDICT_AFTER_FORWARD)

                if return_outputs:
                    outputs.append(cpu_device.batch_to_device(self.state.outputs))

                now = datetime.datetime.now()
                batch_time = now - last_wct

                total_num_samples, total_num_tokens, batch_time = self._accumulate_time_across_ranks(
                    num_samples=rank_num_samples,
                    num_tokens=rank_num_tokens,
                    batch_time=batch_time,
                )

                last_wct = now

                self.state.predict_timestamp = self.state.predict_timestamp.to_next_batch(samples=total_num_samples,
                                                                                          tokens=total_num_tokens,
                                                                                          duration=batch_time)

                self.engine.run_event(Event.PREDICT_BATCH_END)

            self.engine.run_event(Event.PREDICT_END)

        # Restore training mode
        if restore_model_train:
            self.state.model.train()

        # Restore the dataloader
        self.state.set_dataloader(original_dataloader, original_dataloader_label)
        if original_dataloader_len is not None:
            self.state.dataloader_len = original_dataloader_len

        return outputs

    def eval(
        self,
        dataloader: Union[Iterable, DataSpec, dict],
        dataloader_label: str = 'eval',
        *,
        metric_names: List[str],
        subset_num_batches: int = -1,
        log_level: Union[str, LogLevel] = LogLevel.FIT,
    ):
        """Evaluate the model and log appropriate metrics.

        Args:
            dataloader (DataLoader | DataSpec | dict): The class:`.DataLoader`, :class:`.DataSpec`, or
                dict of :class:`.DataSpec` kwargs to use for evaluation
            dataloader_label (str, optional): The dataloader label to use for logging metrics. Defaults to ``'eval'``.
            metric_names (List[str]): The names of the metrics to log.
            subset_num_batches (int, optional): If specified, evaluate on this many batches. Defaults to ``-1``,
                which means to iterate over the entire dataloader.

                This parameter has no effect if ``eval_dataloader`` is not specified, it is greater than
                ``len(eval_dataloader)``, or ``eval_dataloader`` is an :class:`.Evaluator` (which is via
                ``Evaluator(subset_num_batches=...)``.)
            log_level (LogLevel | str, optional): The log level to use when logging metrics. Defaults to
                :attr:`~.LogLevel.FIT`.
        """
        log_level = LogLevel(log_level)
        restore_model_train = self.state.model.training

        # back up the original dataloader on the state, so we can restore it after evaluation is finished
        original_dataloader = self.state.dataloader
        original_dataloader_label = self.state.dataloader_label
        original_num_batches = self.state.dataloader_len

        # Unpack the dataloader
        if isinstance(dataloader, dict):
            # treat as DataSpec kwargs
            dataloader = DataSpec(**dataloader)
        if not isinstance(dataloader, DataSpec):
            dataloader = DataSpec(dataloader)
        data_spec = dataloader

        # Reset the eval timestamp
        self.state.eval_timestamp = Timestamp()

        last_wct = datetime.datetime.now()

        self.state.model.eval()
        with torch.no_grad():
            self.state.set_dataloader(data_spec.dataloader, dataloader_label, subset_num_batches)
            assert self.state.dataloader is not None, 'dataloader is set'

            self.engine.run_event(Event.EVAL_START)

            # extract model metrics based on provided names
            # TODO (Ishana): refactor as part of CO-251
            model_metrics = self._original_model.metrics(train=False)
            metrics = _filter_metrics(model_metrics, metric_names)

            if not isinstance(metrics, MetricCollection):
                metrics = MetricCollection(metrics)

            metrics = self._ensure_metrics_device_and_dtype(metrics)
            metrics.reset()
            dataloader = self.state.dataloader
            if isinstance(dataloader, DataLoader) and isinstance(dataloader.sampler, DistributedSampler):
                # The distributed sampler uses `set_epoch` to set the random seed
                # Because evaluation can run on each batch, we use the batch to seed the sampler
                # so each evaluation will get a proper shuffle.
                # The epoch provided to `set_epoch` need not be sequential, so this is fine.
                dataloader.sampler.set_epoch(int(self.state.timestamp.batch))

            for self.state.batch in self._iter_dataloader(TrainerMode.EVAL):
                self.state.batch = self._device.batch_to_device(self.state.batch)
                if data_spec.device_transforms is not None:
                    self.state.batch = data_spec.device_transforms(self.state.batch)

                # Count the batch size and num tokens before any events run
                rank_num_samples = data_spec.get_num_samples_in_batch(self.state.batch)
                rank_num_tokens = data_spec.get_num_tokens_in_batch(self.state.batch)

                if self.deepspeed_enabled:
                    self.state.batch = _fix_batch_precision_for_deepspeed(self.state.batch, self.state.precision)

                self.engine.run_event(Event.EVAL_BATCH_START)

                self.engine.run_event(Event.EVAL_BEFORE_FORWARD)
                with get_precision_context(self.state.precision):
                    self.state.outputs, targets = self._original_model.validate(self.state.batch)
                self.engine.run_event(Event.EVAL_AFTER_FORWARD)

                # Run in same precision context to avoid NaNs
                with get_precision_context(self.state.precision):
                    if isinstance(self._device, DeviceMPS):
                        # torchmetrics math has numerical errors on M1 devices
                        # running the compute on CPU instead
                        metrics.update(self.state.outputs.cpu(), targets.cpu())
                    else:
                        metrics.update(self.state.outputs, targets)

                now = datetime.datetime.now()
                batch_time = now - last_wct

                total_num_samples, total_num_tokens, batch_time = self._accumulate_time_across_ranks(
                    num_samples=rank_num_samples,
                    num_tokens=rank_num_tokens,
                    batch_time=batch_time,
                )

                self.state.eval_timestamp = self.state.eval_timestamp.to_next_batch(
                    samples=total_num_samples,
                    tokens=total_num_tokens,
                    duration=batch_time,
                )

                last_wct = now

                self.engine.run_event(Event.EVAL_BATCH_END)

            self.logger.data_epoch({'epoch': self.state.timestamp.epoch.value})
            self.logger.data_batch({'trainer/global_step': self.state.timestamp.batch.value})

            self._compute_and_log_metrics(dataloader_label=dataloader_label, metrics=metrics, log_level=log_level)

            self.engine.run_event(Event.EVAL_END)

        if restore_model_train:
            self.state.model.train()

        self.state.set_dataloader(original_dataloader, original_dataloader_label)
        if original_num_batches is not None:
            self.state.dataloader_len = original_num_batches

    def _use_grad_scaling(self, precision: Union[str, Precision], scaler: Optional[GradScaler]) -> bool:
        """Determines based on precision when to use grad scaling.

        By default, the pytorch GradScaler is a no-op if running on
        unsupported hardware. Here we raise a RuntimeError instead.

        Args:
            precision (Precision): Numerical precision, based on the Precision Enum.
            scaler (GradScaler): Used to make sure that the scaler is enabled when
            using grad scaling.

        Raises:
            RuntimeError:
                Occurs when attempting to use grad scaling without the scaler
                enabled. Likely due to hardware not supporting the provided precision.
        """
        if self.deepspeed_enabled:
            return False

        precision = Precision(precision)
        use_grad_scaling = precision == Precision.AMP

        if use_grad_scaling and (scaler is None or not scaler.is_enabled()):
            raise RuntimeError(f'Attempting to use grad scaling with {precision}, but scaler is not enabled.'
                               f'Potentially your hardware does not support Precision {precision}.')
        return use_grad_scaling

    def _iter_dataloader(self, trainer_mode: TrainerMode):
        """Helper method to iterate over the dataloader.

        This method yields up to :attr:`.State.dataloader_len`` batches from the dataloader. In addition, if the
        profiler is enabled, the dataloader latency recorded via the :class:`.Marker` API.

        Args:
            trainer_mode (TrainerMode): Specifies which mode the trainer is in.
        """
        assert self.state.dataloader is not None, 'the dataloader should be set before calling this method'

        if self.state.dataloader_len is None:
            dataloader_iter = iter(self.state.dataloader)
        else:
            dataloader_iter = itertools.islice(self.state.dataloader, int(self.state.dataloader_len))

        while True:
            try:
                # [BEFORE/AFTER]_DATALOADER only runs while training
                if trainer_mode == TrainerMode.TRAIN:
                    self.engine.run_event(Event.BEFORE_DATALOADER)
                batch = next(dataloader_iter)
            except StopIteration:
                # [BEFORE/AFTER]_DATALOADER only runs while training
                if trainer_mode == TrainerMode.TRAIN:
                    # Event.AFTER_DATALOADER is normally called in the train loop. However, if we
                    # encounter StopIteration, the train loop will not run. Accordingly, we need to
                    # explicitly call the engine to run marker.finish() for the dataloader marker.
                    # Otherwise, we will encounter an error at the start of the next epoch when
                    # Event.BEFORE_DATALOADER tries to start an unfinished marker.
                    self.engine.run_marker_only_event(Event.AFTER_DATALOADER)
                break
            yield batch

    def _use_closures(self) -> bool:
        """Determines based on precision and optimizers whether to use closures.

        We default to using closures unless AMP is enabled, in which case we only allow closures when using optimizers
        with the _step_supports_amp_closure flag.
        """
        if self.deepspeed_enabled:
            return False

        if isinstance(self._device, DeviceTPU):
            return False

        if self.state.precision != Precision.AMP:
            return True

        if self.state.optimizers is None:
            raise RuntimeError('state.optimizers must be set before `_use_closures` can be determined')

        return all(
            getattr(optimizer, '_step_supports_amp_closure', False)
            for optimizer in ensure_tuple(self.state.optimizers))

    def save_checkpoint(self, name: str = 'ep{epoch}-ba{batch}-rank{rank}', *, weights_only: bool = False):
        """Checkpoint the training :class:`~.State`.

        Args:
            name (str, optional): See :func:`.save_checkpoint`.
            weights_only (bool, optional): See :func:`.save_checkpoint`.

        Returns:
            List[pathlib.Path]: See :func:`.save_checkpoint`.
        """
        return save_checkpoint(state=self.state, filename=name, weights_only=weights_only)

    def export_for_inference(
        self,
        save_format: Union[str, ExportFormat],
        save_path: str,
        save_object_store: Optional[ObjectStore] = None,
        sample_input: Optional[Any] = None,
        transforms: Optional[Sequence[Transform]] = None,
    ):
        """Export a model for inference.

        Args:
            save_format (Union[str, ExportFormat]):  Format to export to. Either ``"torchscript"`` or ``"onnx"``.
            save_path: (str): The path for storing the exported model. It can be a path to a file on the local disk,
            a URL, or if ``save_object_store`` is set, the object name
                in a cloud bucket. For example, ``my_run/exported_model``.
            save_object_store (ObjectStore, optional): If the ``save_path`` is in an object name in a cloud bucket
                (i.e. AWS S3 or Google Cloud Storage), an instance of
                :class:`~.ObjectStore` which will be used
                to store the exported model. If this is set to ``None``,  will save to ``save_path`` using the trainer's
                logger. (default: ``None``)
            sample_input (Any, optional): Example model inputs used for tracing. This is needed for "onnx" export.
                The ``sample_input`` need not match the batch size you intend to use for inference. However, the model
                should accept the ``sample_input`` as is. (default: ``None``)
            transforms (Sequence[Transform], optional): transformations (usually optimizations) that should
                be applied to the model. Each Transform should be a callable that takes a model and returns a modified model.

        Returns:
            None
        """
        export_model = self.state.model.module if self.state.is_model_ddp else self.state.model
        if not isinstance(export_model, nn.Module):
            raise ValueError(f'Exporting Model requires type torch.nn.Module, got {type(export_model)}')
        if sample_input == None and save_format == 'onnx':
            sample_input = self.state.batch
        export_with_logger(model=export_model,
                           save_format=save_format,
                           save_path=save_path,
                           logger=self.logger,
                           save_object_store=save_object_store,
                           sample_input=(sample_input,),
                           transforms=transforms)<|MERGE_RESOLUTION|>--- conflicted
+++ resolved
@@ -1544,59 +1544,6 @@
             try:
                 self.state.model.train()
 
-<<<<<<< HEAD
-                self.engine.run_event(Event.AFTER_DATALOADER)
-
-                self.engine.run_event(Event.BATCH_START)
-                self.logger.data_batch({
-                    'trainer/global_step': int(self.state.timestamp.batch),
-                    'trainer/batch_idx': self.state.timestamp.batch_in_epoch.value,
-                })
-
-                total_loss_dict = self._train_batch(use_grad_scaling)
-
-                if use_grad_scaling:
-                    self.state.scaler.update()
-
-                # total_loss can be None if gradient scaling failed
-                if total_loss_dict is not None:
-                    map_collection(total_loss_dict, dist.all_reduce)
-                    total_loss = {k: loss.cpu().item() / dist.get_world_size() for k, loss in total_loss_dict.items()}
-                    self.logger.data_batch(total_loss)
-
-                # The scheduler step.step() and compute_and_log_metrics() are going to be included in the
-                # next batch's wall clock time. The time accumulation must be done here so schedulers
-                # have the latest timing information
-
-                now = datetime.datetime.now()
-
-                batch_time = now - last_wct
-
-                total_num_samples, total_num_tokens, batch_time = self._accumulate_time_across_ranks(
-                    rank_num_samples,
-                    rank_num_tokens,
-                    batch_time,
-                )
-
-                # `now` is actually in the past, but want to include the time it takes to perform this reduction
-                last_wct = now
-
-                self.state.timestamp = self.state.timestamp.to_next_batch(
-                    samples=total_num_samples,
-                    tokens=total_num_tokens,
-                    duration=batch_time,
-                )
-
-                if self._scheduler_step_frequency == TimeUnit.BATCH:
-                    for scheduler in self.state.schedulers:
-                        scheduler.step()
-
-                if self.train_metrics is not None:
-                    self._compute_and_log_metrics(
-                        dataloader_label='train',
-                        log_level=LogLevel.BATCH,
-                        metrics=self.train_metrics,
-=======
                 if int(self.state.timestamp.batch_in_epoch) == 0:
                     self.engine.run_event(Event.EPOCH_START)
                     self.logger.data_epoch({'epoch': int(self.state.timestamp.epoch)})
@@ -1648,19 +1595,18 @@
                         'trainer/batch_idx': self.state.timestamp.batch_in_epoch.value,
                     })
 
-                    total_loss = self._train_batch(use_grad_scaling)
+                    total_loss_dict = self._train_batch(use_grad_scaling)
 
                     if use_grad_scaling:
                         self.state.scaler.update()
 
-                    if total_loss is not None:
-                        if not isinstance(total_loss, torch.Tensor):
-                            total_loss = self._device.tensor_to_device(torch.tensor([total_loss]))
-
-                        # total_loss can be None if gradient scaling failed
-                        dist.all_reduce(total_loss, reduce_operation='SUM')
-                        full_loss = total_loss.cpu().item()
-                        self.logger.data_batch({'loss/train': full_loss / dist.get_world_size()})
+                    # total_loss_dict can be None if gradient scaling failed
+                    if total_loss_dict is not None:
+                        map_collection(total_loss_dict, dist.all_reduce)
+                        total_loss_dict = {
+                            k: loss.cpu().item() / dist.get_world_size() for k, loss in total_loss_dict.items()
+                        }
+                        self.logger.data_batch(total_loss_dict)
 
                     # The scheduler step.step() and compute_and_log_metrics() are going to be included in the
                     # next batch's wall clock time. The time accumulation must be done here so schedulers
@@ -1674,7 +1620,6 @@
                         rank_num_samples,
                         rank_num_tokens,
                         batch_time,
->>>>>>> 62acd3ef
                     )
 
                     # `now` is actually in the past, but want to include the time it takes to perform this reduction
