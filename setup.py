# Copyright 2022 MosaicML Composer authors
# SPDX-License-Identifier: Apache-2.0

"""Composer package setup."""

import os
import site
import sys
import textwrap

import setuptools
from setuptools import setup
from setuptools.command.develop import develop as develop_orig

# Read the composer version
# Cannot import from `composer.__version__` since that will not be available when building or installing the package
with open(os.path.join(os.path.dirname(__file__), 'composer', '_version.py')) as f:
    version_globals = {}
    version_locals = {}
    exec(f.read(), version_globals, version_locals)
    composer_version = version_locals['__version__']

_IS_ROOT = os.getuid() == 0
_IS_USER = '--user' in sys.argv[1:]
_IS_VIRTUALENV = 'VIRTUAL_ENV' in os.environ


# From https://stackoverflow.com/questions/51292333/how-to-tell-from-setup-py-if-the-module-is-being-installed-in-editable-mode
class develop(develop_orig):
    """Override the ``develop`` class to error if attempting an editable install as root."""

    def run(self):
        if _IS_ROOT and (not _IS_VIRTUALENV) and (not _IS_USER):
            raise RuntimeError(
                textwrap.dedent("""\
                    When installing in editable mode as root outside of a virtual environment,
                    please specify `--user`. Editable installs as the root user outside of a virtual environment
                    do not work without the `--user` flag. Please instead run something like: `pip install --user -e .`"""
                               ))
        super().run()


# From https://github.com/pypa/pip/issues/7953#issuecomment-645133255
site.ENABLE_USER_SITE = _IS_USER


def package_files(prefix: str, directory: str, extension: str):
    """Get all the files to package."""
    # from https://stackoverflow.com/a/36693250
    paths = []
    for (path, _, filenames) in os.walk(os.path.join(prefix, directory)):
        for filename in filenames:
            if filename.endswith(extension):
                paths.append(os.path.relpath(os.path.join(path, filename), prefix))
    return paths


with open('README.md', 'r', encoding='utf-8') as fh:
    long_description = fh.read()

# Hide the content between <!-- SETUPTOOLS_LONG_DESCRIPTION_HIDE_BEGIN --> and
# <!-- SETUPTOOLS_LONG_DESCRIPTION_HIDE_END --> tags in the README
while True:
    start_tag = '<!-- SETUPTOOLS_LONG_DESCRIPTION_HIDE_BEGIN -->'
    end_tag = '<!-- SETUPTOOLS_LONG_DESCRIPTION_HIDE_END -->'
    start = long_description.find(start_tag)
    end = long_description.find(end_tag)
    if start == -1:
        assert end == -1, 'there should be a balanced number of start and ends'
        break
    else:
        assert end != -1, 'there should be a balanced number of start and ends'
        long_description = long_description[:start] + long_description[end + len(end_tag):]

install_requires = [
    'pyyaml>=6.0,<7',
    'tqdm>=4.62.3,<5',
    'torchmetrics>=0.7.0,<0.8',
    'torch_optimizer>=0.1.0,<0.2',
    'torchvision>=0.10.0',  # torchvision has strict pytorch requirements
    'torch>=1.10,<2',
    'yahp>=0.1.3,<0.2',
    'requests>=2.26.0,<3',
    'numpy>=1.21.5,<1.23.0',
    'psutil>=5.8.0,<6',
    'coolname>=1.1.0,<2',
    'tabulate==0.8.9',  # for auto-generating tables
    'py-cpuinfo>=8.0.0,<9',
    'packaging>=21.3.0,<22',
    'importlib-metadata>=4.11.0,<5',
]
extra_deps = {}

extra_deps['base'] = []

extra_deps['dev'] = [
    # Imports for docs builds and running tests
    # Pinning versions strictly to avoid random test failures.
    # Should manually update dependency versions occassionally.
    'custom_inherit==2.3.2',
    'junitparser==2.4.3',
    'coverage[toml]==6.3.2',
    'fasteners==0.17.3',  # object store tests require fasteners
    'pytest==7.1.0',
    'toml==0.10.2',
    'ipython==7.32.0',
    'ipykernel==6.9.2',
    'jupyter==1.0.0',
    'yamllint==1.26.3',
    'recommonmark==0.7.1',
    'sphinx==4.4.0',
    'pre-commit>=2.18.1,<3',
    # embedding md in rst require docutils>=0.17. See
    # https://myst-parser.readthedocs.io/en/latest/sphinx/use.html?highlight=parser#include-markdown-files-into-an-rst-file
    'docutils==0.17.1',
    'sphinx_markdown_tables==0.0.15',
    'sphinx-argparse==0.3.1',
    'sphinxcontrib.katex==0.8.6',
    'sphinxext.opengraph==0.6.1',
    'sphinxemoji==0.2.0',
    'furo==2022.3.4',
    'sphinx-copybutton==0.5.0',
    'testbook==0.4.2',
    'myst-parser==0.16.1',
    'sphinx_panels==0.6.0',
    'sphinxcontrib-images==0.9.4',
    'pytest_codeblocks==0.16.1',
    'traitlets==5.1.1',  # required by testbook. Version 5.2.2 has an import bug, so pinning to 5.1.1, which worked previously.
    'nbsphinx==0.8.8',
    'pandoc==2.2',
    'pypandoc==1.8.1',
    'GitPython==3.1.27',
    'moto[s3]>=3.1.12,<3.2',
    'mock-ssh-server==0.9.1',
    'cryptography==37.0.2',
    'pytest-httpserver>=1.0.4,<1.1',
]

extra_deps['deepspeed'] = [
    'deepspeed==0.5.10',  # TODO should this be >=0.5.10,<0.6
]

extra_deps['wandb'] = [
    'wandb>=0.12.17,<0.13',
]

extra_deps['tensorboard'] = [
    'tensorboard>=2.9.1,<3.0.0',
    'tensorflow-io>=0.26.0,<0.27',
]

extra_deps['unet'] = [
    'monai>=0.8.0,<0.9',
    'scikit-learn>=1.0.1,<2',
]

extra_deps['vit'] = [
    'vit_pytorch==0.27',
]

extra_deps['timm'] = [
    'timm>=0.5.4,<0.6',
]

extra_deps['coco'] = [
    'pycocotools>=2.0.4,<3',
]

extra_deps['nlp'] = [
    'transformers>=4.11,<5',
    'datasets>=1.14,<2',
]

extra_deps['mlperf'] = [
    # TODO: use pip when available: https://github.com/mlcommons/logging/issues/218
    # "mlperf_logging @ git+https://github.com/mlperf/logging.git",
    'py-cpuinfo>=8.0.0,<9',
]

extra_deps['streaming'] = [
    'boto3>=1.21.45,<2',
    'paramiko>=2.11.0,<3',
]

extra_deps['libcloud'] = [
    'apache-libcloud>=3.3.1,<4',
]

extra_deps['onnx'] = [
    'onnx>=1.11.0,<2',
    'onnxruntime>=1.11.0,<2',
]

extra_deps['all'] = set(dep for deps in extra_deps.values() for dep in deps)

composer_data_files = ['py.typed']
composer_data_files += package_files('composer', 'yamls', '.yaml')
composer_data_files += package_files('composer', 'algorithms', '.json')

package_name = os.environ.get('COMPOSER_PACKAGE_NAME', 'mosaicml')

if package_name != 'mosaicml':
    print(f'`Building composer as `{package_name}`)', file=sys.stderr)

setup(name=package_name,
<<<<<<< HEAD
      version='0.8.2',
=======
      version=composer_version,
>>>>>>> 5bc07ce8
      author='MosaicML',
      author_email='team@mosaicml.com',
      description='Composer provides well-engineered implementations of efficient training methods to give '
      'the tools that help you train a better model for cheaper.',
      long_description=long_description,
      long_description_content_type='text/markdown',
      url='https://github.com/mosaicml/composer',
      include_package_data=True,
      package_data={
          'composer': composer_data_files,
      },
      packages=setuptools.find_packages(exclude=['docker*', 'examples*', 'scripts*', 'tests*']),
      classifiers=[
          'Programming Language :: Python :: 3',
          'Programming Language :: Python :: 3.7',
          'Programming Language :: Python :: 3.8',
          'Programming Language :: Python :: 3.9',
      ],
      install_requires=install_requires,
      entry_points={
          'console_scripts': [
              'composer = composer.cli.launcher:main',
              'composer_collect_env = composer.utils.collect_env:main',
          ],
      },
      extras_require=extra_deps,
      dependency_links=['https://developer.download.nvidia.com/compute/redist'],
      python_requires='>=3.7',
      ext_package='composer',
      cmdclass={'develop': develop})

# only visible if user installs with verbose -v flag
# Printing to stdout as not to interfere with setup.py CLI flags (e.g. --version)
print('*' * 20, file=sys.stderr)
print(textwrap.dedent("""\
    NOTE: For best performance, we recommend installing Pillow-SIMD
    for accelerated image processing operations. To install:
    \t pip uninstall pillow && pip install pillow-simd"""),
      file=sys.stderr)
print('*' * 20, file=sys.stderr)<|MERGE_RESOLUTION|>--- conflicted
+++ resolved
@@ -203,11 +203,7 @@
     print(f'`Building composer as `{package_name}`)', file=sys.stderr)
 
 setup(name=package_name,
-<<<<<<< HEAD
-      version='0.8.2',
-=======
       version=composer_version,
->>>>>>> 5bc07ce8
       author='MosaicML',
       author_email='team@mosaicml.com',
       description='Composer provides well-engineered implementations of efficient training methods to give '
